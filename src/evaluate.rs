--- conflicted
+++ resolved
@@ -288,7 +288,6 @@
         } else {
             self.game_stage - ENDGAME_GAME_STAGE_FOR_QUIESCENSE
         };
-<<<<<<< HEAD
         // How much pawn shield each side is missing. Positive: white is missing more
         let net_pawn_shield_penalty = (6 - self.score_pawn_shield(0)) - (6 - self.score_pawn_shield(1));
         
@@ -321,23 +320,6 @@
         }
 
         result
-=======
-        if game_stage_for_pawn_shield > 0 {
-            // How much pawn shield each side is missing. Positive: white is missing more
-            let net_pawn_shield_penalty = (6 - self.score_pawn_shield(0)) - (6 - self.score_pawn_shield(1));
-            pawn_shield_eval =
-                (game_stage_for_pawn_shield * net_pawn_shield_penalty * -9) / (MAX_GAME_STAGE - ENDGAME_GAME_STAGE_FOR_QUIESCENSE);
-        }
-
-        material_score
-            + position_score_final
-            + doubled_pawns * 24
-            + net_passed_pawns * 8
-            + (w_open - b_open) * 29
-            + (w_half_open - b_half_open) * 21
-            + bishop_pair * 27
-            + pawn_shield_eval
->>>>>>> 2e5d830d
     }
 
     pub fn evaluate_checkmate(&self, ply: u8) -> i16 {
