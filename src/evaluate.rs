--- conflicted
+++ resolved
@@ -2,14 +2,7 @@
 
 use crate::{
     bitboard::{BIT_SQUARES, LIGHT_SQUARES, north_fill, south_fill},
-<<<<<<< HEAD
     board::{BISHOP_COLORS_DARK, BISHOP_COLORS_LIGHT, Board, COLOR_BLACK, COLOR_FLAG_MASK, PIECE_BISHOP, PIECE_KING, PIECE_KNIGHT, PIECE_MASK, PIECE_NONE, PIECE_PAWN, PIECE_QUEEN, PIECE_ROOK},
-=======
-    board::{
-        BISHOP_COLORS_DARK, BISHOP_COLORS_LIGHT, Board, PIECE_BISHOP, PIECE_KING, PIECE_KNIGHT, PIECE_MASK, PIECE_PAWN,
-        PIECE_QUEEN, PIECE_ROOK,
-    },
->>>>>>> 082a80e8
     magic_bitboard::{lookup_bishop_attack, lookup_rook_attack},
     moves::Move,
     texel::{
@@ -211,7 +204,6 @@
     [0, 0x5555555555555555, 0xAAAAAAAAAAAAAAAA, 0xFFFFFFFFFFFFFFFF],
 ];
 
-<<<<<<< HEAD
 #[inline]
 /// for piece_type, pawn is 0
 fn get_piece_square_index(color: usize, piece_type: usize, square: usize) -> usize {
@@ -222,8 +214,6 @@
     }
 }
 
-=======
->>>>>>> 082a80e8
 impl Board {
     pub fn evaluate(&self, params: &EvalParams) -> i16 {
         self.get_eval_features().evaluate(params)
@@ -283,11 +273,6 @@
         let net_rooks_on_open_files = w_open - b_open;
         let net_rooks_on_half_open_files = w_half_open - b_half_open;
 
-<<<<<<< HEAD
-        let bishop_pair = if self.bishop_colors[0] == BISHOP_COLORS_LIGHT | BISHOP_COLORS_DARK && self.bishop_colors[1] != BISHOP_COLORS_LIGHT | BISHOP_COLORS_DARK {
-            1
-        } else if self.bishop_colors[0] != BISHOP_COLORS_LIGHT | BISHOP_COLORS_DARK && self.bishop_colors[1] == BISHOP_COLORS_LIGHT | BISHOP_COLORS_DARK {
-=======
         let bishop_pair = if self.bishop_colors[0] == BISHOP_COLORS_LIGHT | BISHOP_COLORS_DARK
             && self.bishop_colors[1] != BISHOP_COLORS_LIGHT | BISHOP_COLORS_DARK
         {
@@ -295,13 +280,11 @@
         } else if self.bishop_colors[0] != BISHOP_COLORS_LIGHT | BISHOP_COLORS_DARK
             && self.bishop_colors[1] == BISHOP_COLORS_LIGHT | BISHOP_COLORS_DARK
         {
->>>>>>> 082a80e8
             -1
         } else {
             0
         };
 
-<<<<<<< HEAD
         if doubled_pawns != 0 {
             result.misc_features[misc_features_idx] = (doubled_pawns as i8, EP_DOUBLED_PAWNS_IDX as u16);
             misc_features_idx += 1;
@@ -324,15 +307,6 @@
         }
 
         result
-=======
-        material_score
-            + position_score_final
-            + doubled_pawns * 23
-            + net_passed_pawns * 8
-            + (w_open - b_open) * 21
-            + (w_half_open - b_half_open) * 18
-            + bishop_pair * 19
->>>>>>> 082a80e8
     }
 
     pub fn evaluate_checkmate(&self, ply: u8) -> i16 {
