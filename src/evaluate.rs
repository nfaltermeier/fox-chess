use array_macro::array;

use crate::{
    bitboard::{BIT_SQUARES, LIGHT_SQUARES, north_fill, south_fill},
<<<<<<< HEAD
    board::{Board, COLOR_BLACK, COLOR_FLAG_MASK, PIECE_BISHOP, PIECE_KING, PIECE_KNIGHT, PIECE_MASK, PIECE_NONE, PIECE_PAWN, PIECE_QUEEN, PIECE_ROOK},
=======
    board::{BISHOP_COLORS_DARK, BISHOP_COLORS_LIGHT, Board, PIECE_BISHOP, PIECE_KING, PIECE_KNIGHT, PIECE_MASK, PIECE_PAWN, PIECE_QUEEN, PIECE_ROOK},
>>>>>>> e6007b84
    magic_bitboard::{lookup_bishop_attack, lookup_rook_attack},
    moves::Move,
    texel::{
        EP_BISHOP_SUPPORTED_PASSER_IDX, EP_DOUBLED_PAWNS_IDX, EP_PASSED_PAWN_IDX, EP_PIECE_VALUES_IDX, EP_ROOK_HALF_OPEN_FILE_IDX, EP_ROOK_OPEN_FILE_IDX, EvalParams, FeatureData
    },
};

/// Indexed with piece code, so index 0 is no piece
pub static CENTIPAWN_VALUES: [i16; 7] = [0, 79, 286, 313, 443, 901, 20000];

/// Indexed with piece code, so index 0 is no piece
pub static GAME_STAGE_VALUES: [i16; 7] = [0, 0, 4, 4, 4, 8, 0];
pub const MAX_GAME_STAGE: i16 = 16 * GAME_STAGE_VALUES[PIECE_PAWN as usize]
    + 4 * GAME_STAGE_VALUES[PIECE_KNIGHT as usize]
    + 4 * GAME_STAGE_VALUES[PIECE_BISHOP as usize]
    + 4 * GAME_STAGE_VALUES[PIECE_ROOK as usize]
    + 2 * GAME_STAGE_VALUES[PIECE_QUEEN as usize]
    + 2 * GAME_STAGE_VALUES[PIECE_KING as usize];
pub const MIN_GAME_STAGE_FULLY_MIDGAME: i16 = GAME_STAGE_VALUES[PIECE_ROOK as usize] * 2
    + GAME_STAGE_VALUES[PIECE_BISHOP as usize] * 3
    + GAME_STAGE_VALUES[PIECE_KNIGHT as usize] * 3;
pub const ENDGAME_GAME_STAGE_FOR_QUIESCENSE: i16 =
    GAME_STAGE_VALUES[PIECE_BISHOP as usize] * 2 + GAME_STAGE_VALUES[PIECE_ROOK as usize] * 2;

pub const MATE_THRESHOLD: i16 = 20000;
pub const MATE_VALUE: i16 = 25000;

#[rustfmt::skip]
const PAWN_MIDGAME_SQUARE_TABLE: [i16; 64] = [
   0,   0,   0,   0,   0,   0,   0,   0,
 164, 147, 136, 128,  85,  59,  16,  55,
  37,  53,  50,  46,  50,  62,  74,  30,
   0,  11,  -2,  11,  20,  16,  14,  -2,
 -12,   4,  -5,   1,  -1,  10,   6, -13,
 -13,   2,  -9,  -7,   2,   5,  21,  -4,
 -18,  -5, -18, -16,  -8,  19,  29, -14,
   0,   0,   0,   0,   0,   0,   0,   0,
];

#[rustfmt::skip]
const PAWN_ENDGAME_SQUARE_TABLE: [i16; 64] = [
   0,   0,   0,   0,   0,   0,   0,   0,
  82, 111, 109,  71, 102, 128, 171, 128,
 109, 103,  79,  63,  54,  46,  63,  63,
  70,  54,  47,  14,  12,  20,  40,  30,
  50,  44,  23,   7,  14,  26,  38,  25,
  48,  35,  28,  22,  21,  24,  28,  19,
  60,  51,  41,  24,  32,  29,  33,  33,
   0,   0,   0,   0,   0,   0,   0,   0,
];

#[rustfmt::skip]
const KNIGHT_MIDGAME_SQUARE_TABLE: [i16; 64] = [
-124, -21,  -7, -15,  24, -46, -39,-118,
 -10,   4,  23,  36,  43,  38, -35, -10,
   6,  27,  42,  60,  76,  81,  36,   6,
   1,  13,  32,  51,  22,  53,  17,  26,
  -7,   7,  21,   8,  20,  18,  26,  -8,
 -23,  -8,  -1,  10,  25,   2,   5, -11,
 -49, -22, -15,  -5,  -4,  -1, -13, -33,
 -81, -24, -35, -25, -24, -15, -16, -66,
];

#[rustfmt::skip]
const KNIGHT_ENDGAME_SQUARE_TABLE: [i16; 64] = [
  -4, -34, -34, -37, -68, -18, -31, -60,
 -64, -40, -52, -53, -56, -72, -39, -80,
 -49, -65, -36, -51, -75, -78, -53, -68,
 -72, -45, -28, -51, -25, -46, -48, -90,
 -60, -37, -25, -19, -38, -41, -75, -66,
 -85, -50, -31, -38, -43, -44, -72, -95,
 -58, -61, -55, -53, -58, -59, -71,-117,
-105,-104, -67, -72, -91, -83,-118,-109,
];

#[rustfmt::skip]
const BISHOP_MIDGAME_SQUARE_TABLE: [i16; 64] = [
 -13, -29, -36, -18, -37, -57, -14,  20,
  -7,  -1,   7, -10,   9,   4,  -8, -17,
   0,  16,  27,  34,  37,  63,  34,  25,
   3,   2,  17,  38,  30,  25,  -4,  -3,
 -10,  11,   6,  30,  19,   5,   0,   1,
  -9,   8,  10,   9,  10,   6,   6,   1,
 -11,  -2,   1,  -5,   2,  -3,  11, -16,
 -37, -25, -18, -19, -17, -18, -23, -25,
];

#[rustfmt::skip]
const BISHOP_ENDGAME_SQUARE_TABLE: [i16; 64] = [
 -14, -10, -18, -25, -30, -28, -47, -58,
 -37, -34, -37, -38, -39, -51, -49, -48,
 -41, -44, -47, -63, -60, -65, -58, -71,
 -50, -38, -48, -47, -45, -58, -35, -45,
 -46, -43, -35, -41, -42, -34, -38, -66,
 -81, -48, -37, -46, -29, -51, -74, -79,
 -71, -72, -62, -47, -59, -56, -85,-148,
 -68, -48, -81, -55, -71, -81, -65, -66,
];

#[rustfmt::skip]
const ROOK_MIDGAME_SQUARE_TABLE: [i16; 64] = [
  50,  47,  43,  37,  35,  34,  47,  39,
  24,  27,  45,  55,  46,  67,  54,  53,
  11,  24,  28,  35,  39,  65,  50,  22,
  -4,  -2,   9,  12,  14,  20,  13,  -7,
 -22, -15,  -8,  -4,  -5,  -5,   0, -22,
 -29, -20, -20, -20, -18, -19,  -3, -23,
 -31, -27, -15, -17, -15,  -8, -20, -49,
 -14, -14,  -7,  -3,  -4,  -5, -36, -16,
];

#[rustfmt::skip]
const ROOK_ENDGAME_SQUARE_TABLE: [i16; 64] = [
   3,  25,  27,  32,  47,  55,  41,  29,
  40,  39,  30,  23,  28,  20,  26,  11,
  38,  29,  27,  22,  24,  14,  20,  24,
  40,  42,  30,  27,  25,  24,  25,  37,
  46,  40,  37,  30,  29,  35,  24,  31,
  12,  15,  18,  21,  15,  20,   4,  10,
   4,   7,   9,   6,   4,   2,   1,   4,
  13,   8,  20,  22,   3,   9,  46,  -5,
];

#[rustfmt::skip]
const QUEEN_MIDGAME_SQUARE_TABLE: [i16; 64] = [
   4,  21,  28,  39,  67,  78,  71,  61,
  -1,  -8,  21,  30,  35,  73,  48,  66,
   4,   8,  22,  34,  54,  98,  86,  41,
  -5,   0,  11,  23,  30,  31,  41,  18,
   0,   5,   4,  10,  11,  10,  17,   6,
  -4,   3,   2,   4,   4,   7,  12,  -4,
 -17,  -3,   6,   2,   7,  -4, -16, -37,
  -5,  -8,  -9,   3,  -9, -37, -49, -27,
];

#[rustfmt::skip]
const QUEEN_ENDGAME_SQUARE_TABLE: [i16; 64] = [
  15,  60,  53,  55,   2,   5, -17, -20,
  44,  76,  74,  95,  86,  26,  55,   1,
  14,  37,  55,  75,  73,   1, -20,  -4,
  51,  33,  81,  72,  75,  82,  54,  23,
  29,  45,  62,  64,  65,  67,  56,   4,
  -7,  18,  56,  20,  31,  36,   6, -10,
  -9,  -7,  10, -10,  -7, -28, -50, -10,
 -22, -29, -11, -62,  -5, -13, -10, -20,
];

#[rustfmt::skip]
/// This appears to have some anomalous values
const KING_MIDGAME_SQUARE_TABLE: [i16; 64] = [
 -28,  52,  32, -40,  65, -14,  51, -46,
  13,  -4,  58, -15, -39,  35,  -7,  18,
 -28,   8,   0,  -5, -28, -32, -43, -40,
  27,  45,  11,   7,  15,  21,  43,  29,
  16,  40,  37,  30,  26,  26,   5,  -2,
   6,  24,  18,  17,  19,   7,   7, -13,
  21,  13,   8, -10,  -4,  -2,  19,  18,
 -34,  21,  -2, -41,  -4, -34,  29,  14,
];

#[rustfmt::skip]
const KING_ENDGAME_SQUARE_TABLE: [i16; 64] = [
 -69, -36,  -2,  23, -11,  22,   2, -64,
  -9,  11,  24,  47,  47,  -9,  36,  21,
  13,  28,  43,  41,  45,  57,  48,  39,
  -5,  10,  25,  29,  28,  27,  14,   6,
 -28, -10,   2,  11,  19,  17,  13,   1,
 -37, -17,  -1,   5,   7,  14,   2,  -8,
 -44, -12,  -9,   2,   2,   5,  -6, -29,
   6, -37, -16, -11, -28,  -6, -50, -56,
];

const ALL_PIECE_SQUARE_TABLES: [[i16; 64]; 12] = [
    PAWN_MIDGAME_SQUARE_TABLE,
    KNIGHT_MIDGAME_SQUARE_TABLE,
    BISHOP_MIDGAME_SQUARE_TABLE,
    ROOK_MIDGAME_SQUARE_TABLE,
    QUEEN_MIDGAME_SQUARE_TABLE,
    KING_MIDGAME_SQUARE_TABLE,
    PAWN_ENDGAME_SQUARE_TABLE,
    KNIGHT_ENDGAME_SQUARE_TABLE,
    BISHOP_ENDGAME_SQUARE_TABLE,
    ROOK_ENDGAME_SQUARE_TABLE,
    QUEEN_ENDGAME_SQUARE_TABLE,
    KING_ENDGAME_SQUARE_TABLE,
];

pub static PIECE_SQUARE_TABLES: [[[i16; 64]; 12]; 2] = [
    // vertically flip each table for white
    array![x => array![y => ALL_PIECE_SQUARE_TABLES[x][y ^ 0b00111000]; 64]; 12],
    // Evaluate from white's perspective so negate each score for black
    array![x => array![y => -ALL_PIECE_SQUARE_TABLES[x][y]; 64]; 12],
];

static FILES: [u64; 8] = array![i => 0x0101010101010101 << i; 8];

static BISHOP_GUARDED_PROMOTION_FILES: [[u64; 4]; 2] = [
    [0, 0xAAAAAAAAAAAAAAAA, 0x5555555555555555, 0xFFFFFFFFFFFFFFFF],
    [0, 0x5555555555555555, 0xAAAAAAAAAAAAAAAA, 0xFFFFFFFFFFFFFFFF],
];

#[inline]
/// for piece_type, pawn is 0
fn get_piece_square_index(color: usize, piece_type: usize, square: usize) -> usize {
    if color == 0 {
        piece_type * 64 + (square ^ 0b00111000)
    } else {
        piece_type * 64 + square
    }
}

impl Board {
    pub fn evaluate(&self, params: &EvalParams) -> i16 {
        self.get_eval_features().evaluate(params)
    }

    pub fn get_eval_features(&self) -> FeatureData {
        let mut result = FeatureData::default();

        let mut piece_counts = [0; 7];
        let mut white_idx = 0;
        let mut black_idx = 0;
        for i in 0..64 {
            let piece = self.get_piece_64(i);
            if piece != PIECE_NONE {
                let color = (piece & COLOR_FLAG_MASK == COLOR_BLACK) as usize;
                let piece_type = (piece & PIECE_MASK) as usize;

                if piece & COLOR_FLAG_MASK == COLOR_BLACK {
                    result.midgame_psqt_black[black_idx] = get_piece_square_index(color, piece_type - 1, i) as u16;
                    result.endgame_psqt_black[black_idx] = get_piece_square_index(color, piece_type - 1 + 6, i) as u16;
                    black_idx += 1;
                } else {
                    result.midgame_psqt_white[white_idx] = get_piece_square_index(color, piece_type - 1, i) as u16;
                    result.endgame_psqt_white[white_idx] = get_piece_square_index(color, piece_type - 1 + 6, i) as u16;
                    white_idx += 1;
                }
                piece_counts[piece_type as usize] += if piece & COLOR_FLAG_MASK == COLOR_BLACK { -1 } else { 1 };
            }
        }

        if self.game_stage > MIN_GAME_STAGE_FULLY_MIDGAME {
            result.game_stage = MIN_GAME_STAGE_FULLY_MIDGAME;
        } else {
            result.game_stage = self.game_stage;
        }

        let mut misc_features_idx = 0;
        for (i, c) in piece_counts.iter().enumerate() {
            if *c != 0 {
                result.misc_features[misc_features_idx] = (*c, (EP_PIECE_VALUES_IDX + i) as u16);
                misc_features_idx += 1;
            }
        }

        let doubled_pawns = self.count_doubled_pawns();

        let white_passed = self.white_passed_pawns();
        let white_passed_distance = (south_fill(white_passed) & !white_passed).count_ones() as i16;

        let black_passed = self.black_passed_pawns();
        let black_passed_distance = (north_fill(black_passed) & !black_passed).count_ones() as i16;

        let net_passed_pawns = white_passed_distance - black_passed_distance;

<<<<<<< HEAD
        let white_guarded_passers =
            (white_passed & BISHOP_GUARDED_PROMOTION_FILES[0][self.bishop_colors[0] as usize]).count_ones() as i16;
        let black_guarded_passers =
            (black_passed & BISHOP_GUARDED_PROMOTION_FILES[1][self.bishop_colors[1] as usize]).count_ones() as i16;
        let net_bishop_supported_passers = white_guarded_passers - black_guarded_passers;

=======
>>>>>>> e6007b84
        let (w_open, w_half_open) = self.rooks_on_open_files(true);
        let (b_open, b_half_open) = self.rooks_on_open_files(false);
        let net_rooks_on_open_files = w_open - b_open;
        let net_rooks_on_half_open_files = w_half_open - b_half_open;

<<<<<<< HEAD
        if doubled_pawns != 0 {
            result.misc_features[misc_features_idx] = (doubled_pawns as i8, EP_DOUBLED_PAWNS_IDX as u16);
            misc_features_idx += 1;
        }
        if net_passed_pawns != 0 {
            result.misc_features[misc_features_idx] = (net_passed_pawns as i8, EP_PASSED_PAWN_IDX as u16);
            misc_features_idx += 1;
        }
        if net_rooks_on_open_files != 0 {
            result.misc_features[misc_features_idx] = (net_rooks_on_open_files as i8, EP_ROOK_OPEN_FILE_IDX as u16);
            misc_features_idx += 1;
        }
        if net_rooks_on_half_open_files != 0 {
            result.misc_features[misc_features_idx] = (net_rooks_on_half_open_files as i8, EP_ROOK_HALF_OPEN_FILE_IDX as u16);
            misc_features_idx += 1;
        }
        if net_bishop_supported_passers != 0 {
            result.misc_features[misc_features_idx] = (net_bishop_supported_passers as i8, EP_BISHOP_SUPPORTED_PASSER_IDX as u16);
            misc_features_idx += 1;
        }

        result
=======
        let bishop_pair = if self.bishop_colors[0] == BISHOP_COLORS_LIGHT | BISHOP_COLORS_DARK && self.bishop_colors[1] != BISHOP_COLORS_LIGHT | BISHOP_COLORS_DARK {
            1
        } else if self.bishop_colors[0] != BISHOP_COLORS_LIGHT | BISHOP_COLORS_DARK && self.bishop_colors[1] == BISHOP_COLORS_LIGHT | BISHOP_COLORS_DARK {
            -1
        } else {
            0
        };

        material_score
            + position_score_final
            + doubled_pawns * 23
            + net_passed_pawns * 8
            + (w_open - b_open) * 21
            + (w_half_open - b_half_open) * 18
            + bishop_pair * 20
>>>>>>> e6007b84
    }

    pub fn evaluate_checkmate(&self, ply: u8) -> i16 {
        if self.white_to_move {
            -MATE_VALUE + (ply as i16) * 10
        } else {
            MATE_VALUE - (ply as i16) * 10
        }
    }

    pub fn evaluate_side_to_move_relative(&self, params: &EvalParams) -> i16 {
        self.evaluate(params) * if self.white_to_move { 1 } else { -1 }
    }

    pub fn evaluate_checkmate_side_to_move_relative(&self, ply: u8) -> i16 {
        self.evaluate_checkmate(ply) * if self.white_to_move { 1 } else { -1 }
    }

    /// Returns true if this position will be called a draw by the arbiter
    pub fn is_insufficient_material(&self) -> bool {
        false
    }

    /// positive value: black has more doubled pawns than white
    fn count_doubled_pawns(&self) -> i16 {
        let mut pawn_occupied_files = [0, 0];
        for (color, occupied_files_count) in pawn_occupied_files.iter_mut().enumerate() {
            for file in FILES {
                if self.piece_bitboards[color][PIECE_PAWN as usize] & file > 0 {
                    *occupied_files_count += 1;
                }
            }
        }

        (self.piece_bitboards[1][PIECE_PAWN as usize].count_ones() as i16 - pawn_occupied_files[1])
            - (self.piece_bitboards[0][PIECE_PAWN as usize].count_ones() as i16 - pawn_occupied_files[0])
    }

    // Algorithm from https://www.chessprogramming.org/SEE_-_The_Swap_Algorithm
    /// Move is expected to be a capture but probably will work if it isn't. En passant, castling, and promotions are not supported.
    pub fn static_exchange_eval(&self, m: Move) -> i16 {
        let from = m.from();
        let to = m.to();
        let mut occupancy = self.occupancy & !BIT_SQUARES[from as usize];
        let mut attacks_data = self.get_attacks_to(to as u8, occupancy);
        attacks_data.attackers &= !BIT_SQUARES[from as usize];

        let mut values = [0; 32];
        let mut depth = 1;
        let mut color = if self.white_to_move { 1 } else { 0 };
        values[0] = CENTIPAWN_VALUES[(self.get_piece_64(to as usize) & PIECE_MASK) as usize];
        let mut last_attacker = (self.get_piece_64(from as usize) & PIECE_MASK) as usize;

        loop {
            // Check if the last move opened up an x-ray
            if (last_attacker == PIECE_ROOK as usize || last_attacker == PIECE_QUEEN as usize)
                && attacks_data.possible_rook_like_x_rays != 0
            {
                let new_attacks = lookup_rook_attack(to as u8, occupancy) & attacks_data.possible_rook_like_x_rays;
                attacks_data.attackers |= new_attacks;
                attacks_data.possible_rook_like_x_rays ^= new_attacks;
            }

            if (last_attacker == PIECE_BISHOP as usize
                || last_attacker == PIECE_QUEEN as usize
                || last_attacker == PIECE_PAWN as usize)
                && attacks_data.possible_bishop_like_x_rays != 0
            {
                let new_attacks = lookup_bishop_attack(to as u8, occupancy) & attacks_data.possible_bishop_like_x_rays;
                attacks_data.attackers |= new_attacks;
                attacks_data.possible_bishop_like_x_rays ^= new_attacks;
            }

            let (attacker_bitboard, next_attacker_piece) =
                self.get_least_valuable_attacker(attacks_data.attackers, color);
            if attacker_bitboard == 0 {
                break;
            }

            attacks_data.attackers ^= attacker_bitboard;
            occupancy ^= attacker_bitboard;
            values[depth] = CENTIPAWN_VALUES[last_attacker] - values[depth - 1];
            depth += 1;
            color = if color != 0 { 0 } else { 1 };
            last_attacker = next_attacker_piece;
        }

        for i in (1..depth).rev() {
            values[i - 1] = -values[i].max(-values[i - 1]);
        }

        values[0]
    }
}

#[cfg(test)]
mod eval_tests {
    use crate::{STARTING_FEN, texel::DEFAULT_PARAMS};
    use crate::magic_bitboard::initialize_magic_bitboards;

    use super::*;

    macro_rules! doubled_pawns_test {
        ($($name:ident: $value:expr,)*) => {
            $(
                #[test]
                fn $name() {
                    let (input, expected) = $value;

                    let board = Board::from_fen(input).unwrap();
                    let doubled_pawns = board.count_doubled_pawns();

                    assert_eq!(expected, doubled_pawns);
                }
            )*
        }
    }

    #[test]
    pub fn simplest_kings_mirrorred() {
        let b1 = Board::from_fen("8/8/8/1k6/8/8/8/4K3 w - - 0 1").unwrap();
        let b2 = Board::from_fen("4k3/8/8/8/1K6/8/8/8 b - - 0 1").unwrap();

        assert_eq!(b1.evaluate(&DEFAULT_PARAMS), -b2.evaluate(&DEFAULT_PARAMS));
        assert_eq!(
            b1.evaluate_side_to_move_relative(&DEFAULT_PARAMS),
            b2.evaluate_side_to_move_relative(&DEFAULT_PARAMS)
        );
    }

    #[test]
    pub fn unbalanced_pieces_mirrorred() {
        let b1 = Board::from_fen("4k3/8/8/8/2P5/1PB2N2/6Q1/2R1K3 w - - 0 1").unwrap();
        let b2 = Board::from_fen("2r1k3/6q1/1pb2n2/2p5/8/8/8/4K3 b - - 0 1").unwrap();

        assert_eq!(b1.evaluate(&DEFAULT_PARAMS), -b2.evaluate(&DEFAULT_PARAMS));
        assert_eq!(
            b1.evaluate_side_to_move_relative(&DEFAULT_PARAMS),
            b2.evaluate_side_to_move_relative(&DEFAULT_PARAMS)
        );
    }

    #[test]
    pub fn starting_position_is_even() {
        let b = Board::from_fen(STARTING_FEN).unwrap();

        assert_eq!(0, b.evaluate(&DEFAULT_PARAMS));
    }

    doubled_pawns_test! {
        starting_position: (STARTING_FEN, 0),
        white_two_doubled: ("rnbqkbnr/pppppppp/8/8/8/1P4P1/PP1PP1PP/RNBQKBNR w KQkq - 0 1", -2),
        black_two_doubled: ("rnbqkbnr/1ppp1ppp/1p5p/8/8/8/PPPPPPPP/RNBQKBNR w KQkq - 0 1", 2),
        white_tripled: ("rnbqkbnr/pppppppp/8/8/3P4/3P4/PP1P1PPP/RNBQKBNR w KQkq - 0 1", -2),
        black_tripled: ("rnbqkbnr/1ppp1ppp/1p6/1p6/8/8/PPPPPPPP/RNBQKBNR w KQkq - 0 1", 2),
        white_only_single_pawn: ("1k6/8/8/8/8/8/4P3/4K3 w - - 0 1", 0),
        white_only_doubled_pawn: ("1k6/8/8/8/8/4P3/4P3/4K3 w - - 0 1", -1),
        black_only_single_pawn: ("1k6/1p6/8/8/8/8/8/4K3 w - - 0 1", 0),
        black_only_doubled_pawn: ("1k6/1p6/1p6/8/8/8/8/4K3 w - - 0 1", 1),
        unbalanced: ("1k6/1p2pp2/1p6/8/8/4P1P1/4P1P1/4K3 w - - 0 1", -1),
        unbalanced_opposite_colors: ("1K6/1P2PP2/1P6/8/8/4p1p1/4p1p1/4k3 w - - 0 1", 1),
    }

    macro_rules! see_test {
        ($($name:ident: $value:expr,)*) => {
            $(
                #[test]
                fn $name() {
                    let (fen, expected_eval, m) = $value;

                    let board = Board::from_fen(fen).unwrap();

                    initialize_magic_bitboards();

                    let see_result = board.static_exchange_eval(Move::from_simple_long_algebraic_notation(m, 0));

                    assert_eq!(expected_eval, see_result);
                }
            )*
        }
    }

    see_test! {
        // Some positions taken from https://github.com/zzzzz151/Starzix/blob/main/tests/SEE.txt
        no_recapture: ("1k1r4/1pp4p/p7/4p3/8/P5P1/1PP4P/2K1R3 w - -", CENTIPAWN_VALUES[PIECE_PAWN as usize], "e1e5"),
        pawn_captures: ("k7/8/4p1p1/5p2/4P1P1/8/8/K7 w - - 0 1", 0, "e4f5"),
        sliders_behind_capturing_piece: ("2r2r1k/6bp/p7/2q2p1Q/3PpP2/1B6/P5PP/2RR3K b - -", CENTIPAWN_VALUES[PIECE_ROOK as usize] * 2 - CENTIPAWN_VALUES[PIECE_QUEEN as usize], "c5c1"),
        pawn_before_rook: ("4R3/2r3p1/5bk1/1p1r1p1p/p2PR1P1/P1BK1P2/1P6/8 b - -", 0, "h5g4"),
        bishop_for_knight_no_losing_queen_capture: ("5rk1/1pp2q1p/p1pb4/8/3P1NP1/2P5/1P1BQ1P1/5RK1 b - -", -CENTIPAWN_VALUES[PIECE_BISHOP as usize] + CENTIPAWN_VALUES[PIECE_KNIGHT as usize], "d6f4"),
        non_capture1: ("2r1k2r/pb4pp/5p1b/2KB3n/4N3/2NP1PB1/PPP1P1PP/R2Q3R w k -", -CENTIPAWN_VALUES[PIECE_BISHOP as usize], "d5c6"),
        non_capture1_recapture: ("2r1k2r/pb4pp/5p1b/2KB3n/1N2N3/3P1PB1/PPP1P1PP/R2Q3R w k -", 0, "d5c6"),
        rook_xray: ("4q3/1p1pr1k1/1B2rp2/6p1/p3PP2/P3R1P1/1P2R1K1/4Q3 b - -", CENTIPAWN_VALUES[PIECE_PAWN as usize] - CENTIPAWN_VALUES[PIECE_ROOK as usize], "e6e4"),
        rook_xray_extra_defender: ("4q3/1p1pr1kb/1B2rp2/6p1/p3PP2/P3R1P1/1P2R1K1/4Q3 b - -", CENTIPAWN_VALUES[PIECE_PAWN as usize], "e6e4"),
        // I think the best is if everything gets traded off, this is the net change of that. It fails, not sure if that is because my bishop val != knight val
        // big_trade_both_xrays: ("3r3k/3r4/2n1n3/8/3p4/2PR4/1B1Q4/3R3K w - -", CENTIPAWN_VALUES[PIECE_KNIGHT as usize] * 2 - CENTIPAWN_VALUES[PIECE_BISHOP as usize] + CENTIPAWN_VALUES[PIECE_ROOK as usize] - CENTIPAWN_VALUES[PIECE_QUEEN as usize], "d3d4"),
    }
}<|MERGE_RESOLUTION|>--- conflicted
+++ resolved
@@ -2,15 +2,11 @@
 
 use crate::{
     bitboard::{BIT_SQUARES, LIGHT_SQUARES, north_fill, south_fill},
-<<<<<<< HEAD
-    board::{Board, COLOR_BLACK, COLOR_FLAG_MASK, PIECE_BISHOP, PIECE_KING, PIECE_KNIGHT, PIECE_MASK, PIECE_NONE, PIECE_PAWN, PIECE_QUEEN, PIECE_ROOK},
-=======
-    board::{BISHOP_COLORS_DARK, BISHOP_COLORS_LIGHT, Board, PIECE_BISHOP, PIECE_KING, PIECE_KNIGHT, PIECE_MASK, PIECE_PAWN, PIECE_QUEEN, PIECE_ROOK},
->>>>>>> e6007b84
+    board::{BISHOP_COLORS_DARK, BISHOP_COLORS_LIGHT, Board, COLOR_BLACK, COLOR_FLAG_MASK, PIECE_BISHOP, PIECE_KING, PIECE_KNIGHT, PIECE_MASK, PIECE_NONE, PIECE_PAWN, PIECE_QUEEN, PIECE_ROOK},
     magic_bitboard::{lookup_bishop_attack, lookup_rook_attack},
     moves::Move,
     texel::{
-        EP_BISHOP_SUPPORTED_PASSER_IDX, EP_DOUBLED_PAWNS_IDX, EP_PASSED_PAWN_IDX, EP_PIECE_VALUES_IDX, EP_ROOK_HALF_OPEN_FILE_IDX, EP_ROOK_OPEN_FILE_IDX, EvalParams, FeatureData
+        EP_BISHOP_PAIR_IDX, EP_DOUBLED_PAWNS_IDX, EP_PASSED_PAWN_IDX, EP_PIECE_VALUES_IDX, EP_ROOK_HALF_OPEN_FILE_IDX, EP_ROOK_OPEN_FILE_IDX, EvalParams, FeatureData
     },
 };
 
@@ -272,44 +268,12 @@
 
         let net_passed_pawns = white_passed_distance - black_passed_distance;
 
-<<<<<<< HEAD
-        let white_guarded_passers =
-            (white_passed & BISHOP_GUARDED_PROMOTION_FILES[0][self.bishop_colors[0] as usize]).count_ones() as i16;
-        let black_guarded_passers =
-            (black_passed & BISHOP_GUARDED_PROMOTION_FILES[1][self.bishop_colors[1] as usize]).count_ones() as i16;
-        let net_bishop_supported_passers = white_guarded_passers - black_guarded_passers;
-
-=======
->>>>>>> e6007b84
         let (w_open, w_half_open) = self.rooks_on_open_files(true);
         let (b_open, b_half_open) = self.rooks_on_open_files(false);
         let net_rooks_on_open_files = w_open - b_open;
         let net_rooks_on_half_open_files = w_half_open - b_half_open;
 
-<<<<<<< HEAD
-        if doubled_pawns != 0 {
-            result.misc_features[misc_features_idx] = (doubled_pawns as i8, EP_DOUBLED_PAWNS_IDX as u16);
-            misc_features_idx += 1;
-        }
-        if net_passed_pawns != 0 {
-            result.misc_features[misc_features_idx] = (net_passed_pawns as i8, EP_PASSED_PAWN_IDX as u16);
-            misc_features_idx += 1;
-        }
-        if net_rooks_on_open_files != 0 {
-            result.misc_features[misc_features_idx] = (net_rooks_on_open_files as i8, EP_ROOK_OPEN_FILE_IDX as u16);
-            misc_features_idx += 1;
-        }
-        if net_rooks_on_half_open_files != 0 {
-            result.misc_features[misc_features_idx] = (net_rooks_on_half_open_files as i8, EP_ROOK_HALF_OPEN_FILE_IDX as u16);
-            misc_features_idx += 1;
-        }
-        if net_bishop_supported_passers != 0 {
-            result.misc_features[misc_features_idx] = (net_bishop_supported_passers as i8, EP_BISHOP_SUPPORTED_PASSER_IDX as u16);
-            misc_features_idx += 1;
-        }
-
-        result
-=======
+        
         let bishop_pair = if self.bishop_colors[0] == BISHOP_COLORS_LIGHT | BISHOP_COLORS_DARK && self.bishop_colors[1] != BISHOP_COLORS_LIGHT | BISHOP_COLORS_DARK {
             1
         } else if self.bishop_colors[0] != BISHOP_COLORS_LIGHT | BISHOP_COLORS_DARK && self.bishop_colors[1] == BISHOP_COLORS_LIGHT | BISHOP_COLORS_DARK {
@@ -318,14 +282,28 @@
             0
         };
 
-        material_score
-            + position_score_final
-            + doubled_pawns * 23
-            + net_passed_pawns * 8
-            + (w_open - b_open) * 21
-            + (w_half_open - b_half_open) * 18
-            + bishop_pair * 20
->>>>>>> e6007b84
+        if doubled_pawns != 0 {
+            result.misc_features[misc_features_idx] = (doubled_pawns as i8, EP_DOUBLED_PAWNS_IDX as u16);
+            misc_features_idx += 1;
+        }
+        if net_passed_pawns != 0 {
+            result.misc_features[misc_features_idx] = (net_passed_pawns as i8, EP_PASSED_PAWN_IDX as u16);
+            misc_features_idx += 1;
+        }
+        if net_rooks_on_open_files != 0 {
+            result.misc_features[misc_features_idx] = (net_rooks_on_open_files as i8, EP_ROOK_OPEN_FILE_IDX as u16);
+            misc_features_idx += 1;
+        }
+        if net_rooks_on_half_open_files != 0 {
+            result.misc_features[misc_features_idx] = (net_rooks_on_half_open_files as i8, EP_ROOK_HALF_OPEN_FILE_IDX as u16);
+            misc_features_idx += 1;
+        }
+        if bishop_pair != 0 {
+            result.misc_features[misc_features_idx] = (bishop_pair as i8, EP_BISHOP_PAIR_IDX as u16);
+            misc_features_idx += 1;
+        }
+
+        result
     }
 
     pub fn evaluate_checkmate(&self, ply: u8) -> i16 {
