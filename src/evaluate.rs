use array_macro::array;

use crate::{
    bitboard::{BIT_SQUARES, LIGHT_SQUARES, north_fill, south_fill},
<<<<<<< HEAD
    board::{BISHOP_COLORS_DARK, BISHOP_COLORS_LIGHT, Board, COLOR_BLACK, COLOR_FLAG_MASK, PIECE_BISHOP, PIECE_KING, PIECE_KNIGHT, PIECE_MASK, PIECE_NONE, PIECE_PAWN, PIECE_QUEEN, PIECE_ROOK},
=======
    board::{
        BISHOP_COLORS_DARK, BISHOP_COLORS_LIGHT, Board, COLOR_BLACK, PIECE_BISHOP, PIECE_KING, PIECE_KNIGHT,
        PIECE_MASK, PIECE_PAWN, PIECE_QUEEN, PIECE_ROOK,
    },
>>>>>>> aadff198
    magic_bitboard::{lookup_bishop_attack, lookup_rook_attack},
    moves::Move,
    texel::{
        EP_BISHOP_PAIR_IDX, EP_DOUBLED_PAWNS_IDX, EP_PASSED_PAWN_IDX, EP_PIECE_VALUES_IDX, EP_ROOK_HALF_OPEN_FILE_IDX, EP_ROOK_OPEN_FILE_IDX, EvalParams, FeatureData
    },
};

/// Indexed with piece code, so index 0 is no piece
pub static CENTIPAWN_VALUES: [i16; 7] = [0, 79, 288, 310, 443, 901, 20000];

/// Indexed with piece code, so index 0 is no piece
pub static GAME_STAGE_VALUES: [i16; 7] = [0, 0, 4, 4, 4, 8, 0];
pub const MAX_GAME_STAGE: i16 = 16 * GAME_STAGE_VALUES[PIECE_PAWN as usize]
    + 4 * GAME_STAGE_VALUES[PIECE_KNIGHT as usize]
    + 4 * GAME_STAGE_VALUES[PIECE_BISHOP as usize]
    + 4 * GAME_STAGE_VALUES[PIECE_ROOK as usize]
    + 2 * GAME_STAGE_VALUES[PIECE_QUEEN as usize]
    + 2 * GAME_STAGE_VALUES[PIECE_KING as usize];
pub const MIN_GAME_STAGE_FULLY_MIDGAME: i16 = GAME_STAGE_VALUES[PIECE_ROOK as usize] * 2
    + GAME_STAGE_VALUES[PIECE_BISHOP as usize] * 3
    + GAME_STAGE_VALUES[PIECE_KNIGHT as usize] * 3;
pub const ENDGAME_GAME_STAGE_FOR_QUIESCENSE: i16 =
    GAME_STAGE_VALUES[PIECE_BISHOP as usize] * 2 + GAME_STAGE_VALUES[PIECE_ROOK as usize] * 2;

pub const MATE_THRESHOLD: i16 = 20000;
pub const MATE_VALUE: i16 = 25000;

#[rustfmt::skip]
const PAWN_MIDGAME_SQUARE_TABLE: [i16; 64] = [
   0,   0,   0,   0,   0,   0,   0,   0,
 164, 147, 136, 128,  85,  59,  16,  55,
  37,  53,  50,  46,  50,  62,  74,  30,
   0,  11,  -2,  12,  20,  15,  14,  -2,
 -11,   5,  -5,   1,  -1,   9,   7, -13,
 -13,   2,  -9,  -6,   3,   4,  23,  -4,
 -17,  -4, -17, -16,  -8,  18,  30, -14,
   0,   0,   0,   0,   0,   0,   0,   0,
];

#[rustfmt::skip]
const PAWN_ENDGAME_SQUARE_TABLE: [i16; 64] = [
   0,   0,   0,   0,   0,   0,   0,   0,
  82, 111, 109,  71, 102, 128, 171, 128,
 109, 103,  79,  63,  54,  46,  63,  63,
  70,  54,  47,  14,  12,  20,  40,  29,
  50,  44,  23,   7,  14,  26,  37,  24,
  49,  35,  29,  22,  21,  24,  28,  19,
  61,  51,  41,  24,  32,  29,  32,  34,
   0,   0,   0,   0,   0,   0,   0,   0,
];

#[rustfmt::skip]
const KNIGHT_MIDGAME_SQUARE_TABLE: [i16; 64] = [
-124, -21,  -7, -15,  24, -46, -39,-118,
 -10,   4,  23,  36,  43,  38, -35, -10,
   6,  27,  42,  60,  76,  81,  36,   6,
   1,  14,  33,  52,  25,  53,  18,  26,
  -6,   7,  22,  10,  22,  19,  26,  -7,
 -22,  -7,   3,  11,  26,   6,   7, -11,
 -49, -22, -14,  -1,   0,  -1, -13, -33,
 -81, -21, -35, -25, -24, -15, -13, -66,
];

#[rustfmt::skip]
const KNIGHT_ENDGAME_SQUARE_TABLE: [i16; 64] = [
  -4, -34, -34, -37, -68, -18, -31, -60,
 -64, -40, -52, -53, -56, -72, -39, -80,
 -49, -65, -36, -51, -75, -78, -53, -68,
 -72, -45, -28, -51, -25, -46, -48, -90,
 -60, -37, -25, -19, -38, -41, -75, -66,
 -85, -50, -31, -38, -43, -44, -72, -95,
 -58, -61, -55, -53, -58, -59, -71,-117,
-105,-104, -67, -72, -91, -83,-118,-109,
];

#[rustfmt::skip]
const BISHOP_MIDGAME_SQUARE_TABLE: [i16; 64] = [
 -13, -29, -36, -18, -37, -57, -14,  20,
  -7,  -1,   7, -10,   9,   4,  -8, -17,
   0,  16,  27,  34,  37,  63,  34,  24,
   3,   0,  17,  37,  29,  25,  -6,  -3,
 -10,  10,   4,  29,  18,   2,  -1,   0,
 -11,   7,   8,   7,   6,   3,   5,   0,
 -11,  -5,   0,  -9,  -1,  -3,   7, -16,
 -37, -25, -22, -19, -17, -22, -23, -25,
];

#[rustfmt::skip]
const BISHOP_ENDGAME_SQUARE_TABLE: [i16; 64] = [
 -14, -10, -18, -25, -30, -28, -47, -58,
 -37, -34, -37, -38, -39, -51, -49, -48,
 -41, -44, -47, -63, -60, -65, -58, -71,
 -50, -38, -48, -47, -45, -58, -35, -45,
 -46, -43, -35, -41, -42, -34, -38, -66,
 -81, -48, -37, -46, -29, -51, -74, -79,
 -71, -72, -62, -47, -59, -56, -85,-148,
 -68, -48, -81, -55, -71, -81, -65, -66,
];

#[rustfmt::skip]
const ROOK_MIDGAME_SQUARE_TABLE: [i16; 64] = [
  50,  47,  43,  37,  35,  34,  47,  39,
  24,  27,  45,  55,  46,  67,  54,  53,
  11,  24,  28,  35,  39,  65,  50,  22,
  -4,  -2,   9,  12,  14,  20,  13,  -7,
 -22, -15,  -8,  -4,  -5,  -5,   0, -22,
 -29, -20, -20, -20, -18, -19,  -3, -23,
 -31, -27, -15, -17, -15,  -8, -20, -49,
 -14, -15,  -7,  -3,  -2,  -4, -36, -15,
];

#[rustfmt::skip]
const ROOK_ENDGAME_SQUARE_TABLE: [i16; 64] = [
   3,  25,  27,  32,  47,  55,  41,  29,
  40,  39,  30,  23,  28,  20,  26,  11,
  38,  29,  27,  22,  24,  14,  20,  24,
  40,  42,  30,  27,  25,  24,  25,  37,
  46,  40,  37,  30,  29,  35,  24,  31,
  12,  15,  18,  21,  15,  20,   4,  10,
   4,   7,   9,   6,   4,   2,   1,   4,
  13,   8,  20,  22,   3,   9,  46,  -5,
];

#[rustfmt::skip]
const QUEEN_MIDGAME_SQUARE_TABLE: [i16; 64] = [
   4,  21,  28,  39,  67,  78,  71,  61,
  -1,  -8,  21,  30,  35,  73,  48,  66,
   4,   8,  22,  34,  54,  98,  86,  41,
  -5,   0,  11,  23,  30,  31,  41,  18,
   0,   5,   4,  10,  11,  10,  17,   6,
  -4,   3,   2,   5,   5,   7,  12,  -4,
 -17,  -3,   6,   2,   8,  -4, -16, -37,
  -5,  -8,  -9,   3,  -9, -37, -49, -27,
];

#[rustfmt::skip]
const QUEEN_ENDGAME_SQUARE_TABLE: [i16; 64] = [
  15,  60,  53,  55,   2,   5, -17, -20,
  44,  76,  74,  95,  86,  26,  55,   1,
  14,  37,  55,  75,  73,   1, -20,  -4,
  51,  33,  81,  72,  75,  82,  54,  23,
  29,  45,  62,  64,  65,  67,  56,   4,
  -7,  18,  56,  20,  31,  36,   6, -10,
  -9,  -7,  10, -10,  -7, -28, -50, -10,
 -22, -29, -11, -62,  -5, -13, -10, -20,
];

#[rustfmt::skip]
/// This appears to have some anomalous values
const KING_MIDGAME_SQUARE_TABLE: [i16; 64] = [
 -28,  52,  32, -40,  65, -14,  51, -46,
  13,  -4,  58, -15, -39,  35,  -7,  18,
 -28,   8,   0,  -5, -28, -32, -43, -40,
  27,  45,  11,   7,  15,  21,  43,  29,
  16,  40,  37,  30,  26,  26,   5,  -2,
   6,  24,  18,  17,  19,   7,   7, -13,
  21,  13,   8, -10,  -4,  -2,  18,  18,
 -34,  21,  -2, -41,  -4, -34,  30,  14,
];

#[rustfmt::skip]
const KING_ENDGAME_SQUARE_TABLE: [i16; 64] = [
 -69, -36,  -2,  23, -11,  22,   2, -64,
  -9,  11,  24,  47,  47,  -9,  36,  21,
  13,  28,  43,  41,  45,  57,  48,  39,
  -5,  10,  25,  29,  28,  27,  14,   6,
 -28, -10,   2,  11,  19,  17,  13,   1,
 -37, -17,  -1,   5,   7,  13,   2,  -8,
 -44, -12,  -9,   2,   2,   5,  -7, -29,
   6, -37, -16, -11, -28,  -6, -49, -56,
];

const ALL_PIECE_SQUARE_TABLES: [[i16; 64]; 12] = [
    PAWN_MIDGAME_SQUARE_TABLE,
    KNIGHT_MIDGAME_SQUARE_TABLE,
    BISHOP_MIDGAME_SQUARE_TABLE,
    ROOK_MIDGAME_SQUARE_TABLE,
    QUEEN_MIDGAME_SQUARE_TABLE,
    KING_MIDGAME_SQUARE_TABLE,
    PAWN_ENDGAME_SQUARE_TABLE,
    KNIGHT_ENDGAME_SQUARE_TABLE,
    BISHOP_ENDGAME_SQUARE_TABLE,
    ROOK_ENDGAME_SQUARE_TABLE,
    QUEEN_ENDGAME_SQUARE_TABLE,
    KING_ENDGAME_SQUARE_TABLE,
];

pub static PIECE_SQUARE_TABLES: [[[i16; 64]; 12]; 2] = [
    // vertically flip each table for white
    array![x => array![y => ALL_PIECE_SQUARE_TABLES[x][y ^ 0b00111000]; 64]; 12],
    // Evaluate from white's perspective so negate each score for black
    array![x => array![y => -ALL_PIECE_SQUARE_TABLES[x][y]; 64]; 12],
];

static FILES: [u64; 8] = array![i => 0x0101010101010101 << i; 8];

static BISHOP_GUARDED_PROMOTION_FILES: [[u64; 4]; 2] = [
    [0, 0xAAAAAAAAAAAAAAAA, 0x5555555555555555, 0xFFFFFFFFFFFFFFFF],
    [0, 0x5555555555555555, 0xAAAAAAAAAAAAAAAA, 0xFFFFFFFFFFFFFFFF],
];

#[inline]
/// for piece_type, pawn is 0
fn get_piece_square_index(color: usize, piece_type: usize, square: usize) -> usize {
    if color == 0 {
        piece_type * 64 + (square ^ 0b00111000)
    } else {
        piece_type * 64 + square
    }
}

impl Board {
<<<<<<< HEAD
    pub fn evaluate(&self, params: &EvalParams) -> i16 {
        self.get_eval_features().evaluate(params)
    }

    pub fn get_eval_features(&self) -> FeatureData {
        let mut result = FeatureData::default();

        let mut piece_counts = [0; 7];
        let mut white_idx = 0;
        let mut black_idx = 0;
        for i in 0..64 {
            let piece = self.get_piece_64(i);
            if piece != PIECE_NONE {
                let color = (piece & COLOR_FLAG_MASK == COLOR_BLACK) as usize;
                let piece_type = (piece & PIECE_MASK) as usize;

                if piece & COLOR_FLAG_MASK == COLOR_BLACK {
                    result.midgame_psqt_black[black_idx] = get_piece_square_index(color, piece_type - 1, i) as u16;
                    result.endgame_psqt_black[black_idx] = get_piece_square_index(color, piece_type - 1 + 6, i) as u16;
                    black_idx += 1;
                } else {
                    result.midgame_psqt_white[white_idx] = get_piece_square_index(color, piece_type - 1, i) as u16;
                    result.endgame_psqt_white[white_idx] = get_piece_square_index(color, piece_type - 1 + 6, i) as u16;
                    white_idx += 1;
                }
                piece_counts[piece_type as usize] += if piece & COLOR_FLAG_MASK == COLOR_BLACK { -1 } else { 1 };
            }
        }

        if self.game_stage > MIN_GAME_STAGE_FULLY_MIDGAME {
            result.game_stage = MIN_GAME_STAGE_FULLY_MIDGAME;
        } else {
            result.game_stage = self.game_stage;
        }

        let mut misc_features_idx = 0;
        for (i, c) in piece_counts.iter().enumerate() {
            if *c != 0 {
                result.misc_features[misc_features_idx] = (*c, (EP_PIECE_VALUES_IDX + i) as u16);
                misc_features_idx += 1;
            }
        }

        let doubled_pawns = self.count_doubled_pawns();
=======
    pub fn evaluate(&self) -> i16 {
        let mut material_score = 0;
        for i in 1..7 {
            material_score += CENTIPAWN_VALUES[i] * (self.piece_counts[0][i] as i16 - self.piece_counts[1][i] as i16);
        }

        let mut capped_game_stage = self.game_stage;
        if capped_game_stage > MIN_GAME_STAGE_FULLY_MIDGAME {
            capped_game_stage = MIN_GAME_STAGE_FULLY_MIDGAME;
        }

        let position_score_final = ((self.piecesquare_midgame * capped_game_stage)
            + (self.piecesquare_endgame * (MIN_GAME_STAGE_FULLY_MIDGAME - capped_game_stage)))
            / (MIN_GAME_STAGE_FULLY_MIDGAME);
>>>>>>> aadff198

        let doubled_pawns = self.count_doubled_pawns();

        let white_passed = self.white_passed_pawns();
        let white_passed_distance = (south_fill(white_passed) & !white_passed).count_ones() as i16;

        let black_passed = self.black_passed_pawns();
        let black_passed_distance = (north_fill(black_passed) & !black_passed).count_ones() as i16;

        let net_passed_pawns = white_passed_distance - black_passed_distance;

        let (w_open, w_half_open) = self.rooks_on_open_files(true);
        let (b_open, b_half_open) = self.rooks_on_open_files(false);
        let net_rooks_on_open_files = w_open - b_open;
        let net_rooks_on_half_open_files = w_half_open - b_half_open;

        let bishop_pair = if self.bishop_colors[0] == BISHOP_COLORS_LIGHT | BISHOP_COLORS_DARK
            && self.bishop_colors[1] != BISHOP_COLORS_LIGHT | BISHOP_COLORS_DARK
        {
            1
        } else if self.bishop_colors[0] != BISHOP_COLORS_LIGHT | BISHOP_COLORS_DARK
            && self.bishop_colors[1] == BISHOP_COLORS_LIGHT | BISHOP_COLORS_DARK
        {
            -1
        } else {
            0
        };

<<<<<<< HEAD
        if doubled_pawns != 0 {
            result.misc_features[misc_features_idx] = (doubled_pawns as i8, EP_DOUBLED_PAWNS_IDX as u16);
            misc_features_idx += 1;
        }
        if net_passed_pawns != 0 {
            result.misc_features[misc_features_idx] = (net_passed_pawns as i8, EP_PASSED_PAWN_IDX as u16);
            misc_features_idx += 1;
        }
        if net_rooks_on_open_files != 0 {
            result.misc_features[misc_features_idx] = (net_rooks_on_open_files as i8, EP_ROOK_OPEN_FILE_IDX as u16);
            misc_features_idx += 1;
        }
        if net_rooks_on_half_open_files != 0 {
            result.misc_features[misc_features_idx] = (net_rooks_on_half_open_files as i8, EP_ROOK_HALF_OPEN_FILE_IDX as u16);
            misc_features_idx += 1;
        }
        if bishop_pair != 0 {
            result.misc_features[misc_features_idx] = (bishop_pair as i8, EP_BISHOP_PAIR_IDX as u16);
            misc_features_idx += 1;
        }

        result
=======
        let mut pawn_shield_eval = 0;
        let game_stage_for_pawn_shield = if self.game_stage <= ENDGAME_GAME_STAGE_FOR_QUIESCENSE {
            0
        } else {
            self.game_stage - ENDGAME_GAME_STAGE_FOR_QUIESCENSE
        };
        if game_stage_for_pawn_shield > 0 {
            // How much pawn shield each side is missing. Positive: white is missing more
            let net_pawn_shield_penalty = (6 - self.score_pawn_shield(0)) - (6 - self.score_pawn_shield(1));
            pawn_shield_eval =
                (game_stage_for_pawn_shield * net_pawn_shield_penalty * -15) / ENDGAME_GAME_STAGE_FOR_QUIESCENSE;
        }

        material_score
            + position_score_final
            + doubled_pawns * 23
            + net_passed_pawns * 8
            + (w_open - b_open) * 21
            + (w_half_open - b_half_open) * 18
            + bishop_pair * 19
            + pawn_shield_eval
>>>>>>> aadff198
    }

    pub fn evaluate_checkmate(&self, ply: u8) -> i16 {
        if self.white_to_move {
            -MATE_VALUE + (ply as i16) * 10
        } else {
            MATE_VALUE - (ply as i16) * 10
        }
    }

    pub fn evaluate_side_to_move_relative(&self, params: &EvalParams) -> i16 {
        self.evaluate(params) * if self.white_to_move { 1 } else { -1 }
    }

    pub fn evaluate_checkmate_side_to_move_relative(&self, ply: u8) -> i16 {
        self.evaluate_checkmate(ply) * if self.white_to_move { 1 } else { -1 }
    }

    /// Returns true if this position will be called a draw by the arbiter
    pub fn is_insufficient_material(&self) -> bool {
        false
    }

    /// positive value: black has more doubled pawns than white
    fn count_doubled_pawns(&self) -> i16 {
        let mut pawn_occupied_files = [0, 0];
        for (color, occupied_files_count) in pawn_occupied_files.iter_mut().enumerate() {
            for file in FILES {
                if self.piece_bitboards[color][PIECE_PAWN as usize] & file > 0 {
                    *occupied_files_count += 1;
                }
            }
        }

        (self.piece_bitboards[1][PIECE_PAWN as usize].count_ones() as i16 - pawn_occupied_files[1])
            - (self.piece_bitboards[0][PIECE_PAWN as usize].count_ones() as i16 - pawn_occupied_files[0])
    }

    // Algorithm from https://www.chessprogramming.org/SEE_-_The_Swap_Algorithm
    /// Move is expected to be a capture but probably will work if it isn't. En passant, castling, and promotions are not supported.
    pub fn static_exchange_eval(&self, m: Move) -> i16 {
        let from = m.from();
        let to = m.to();
        let mut occupancy = self.occupancy & !BIT_SQUARES[from as usize];
        let mut attacks_data = self.get_attacks_to(to as u8, occupancy);
        attacks_data.attackers &= !BIT_SQUARES[from as usize];

        let mut values = [0; 32];
        let mut depth = 1;
        let mut color = if self.white_to_move { 1 } else { 0 };
        values[0] = CENTIPAWN_VALUES[(self.get_piece_64(to as usize) & PIECE_MASK) as usize];
        let mut last_attacker = (self.get_piece_64(from as usize) & PIECE_MASK) as usize;

        loop {
            // Check if the last move opened up an x-ray
            if (last_attacker == PIECE_ROOK as usize || last_attacker == PIECE_QUEEN as usize)
                && attacks_data.possible_rook_like_x_rays != 0
            {
                let new_attacks = lookup_rook_attack(to as u8, occupancy) & attacks_data.possible_rook_like_x_rays;
                attacks_data.attackers |= new_attacks;
                attacks_data.possible_rook_like_x_rays ^= new_attacks;
            }

            if (last_attacker == PIECE_BISHOP as usize
                || last_attacker == PIECE_QUEEN as usize
                || last_attacker == PIECE_PAWN as usize)
                && attacks_data.possible_bishop_like_x_rays != 0
            {
                let new_attacks = lookup_bishop_attack(to as u8, occupancy) & attacks_data.possible_bishop_like_x_rays;
                attacks_data.attackers |= new_attacks;
                attacks_data.possible_bishop_like_x_rays ^= new_attacks;
            }

            let (attacker_bitboard, next_attacker_piece) =
                self.get_least_valuable_attacker(attacks_data.attackers, color);
            if attacker_bitboard == 0 {
                break;
            }

            attacks_data.attackers ^= attacker_bitboard;
            occupancy ^= attacker_bitboard;
            values[depth] = CENTIPAWN_VALUES[last_attacker] - values[depth - 1];
            depth += 1;
            color = if color != 0 { 0 } else { 1 };
            last_attacker = next_attacker_piece;
        }

        for i in (1..depth).rev() {
            values[i - 1] = -values[i].max(-values[i - 1]);
        }

        values[0]
    }
}

#[cfg(test)]
mod eval_tests {
    use crate::{STARTING_FEN, texel::DEFAULT_PARAMS};
    use crate::magic_bitboard::initialize_magic_bitboards;

    use super::*;

    macro_rules! doubled_pawns_test {
        ($($name:ident: $value:expr,)*) => {
            $(
                #[test]
                fn $name() {
                    let (input, expected) = $value;

                    let board = Board::from_fen(input).unwrap();
                    let doubled_pawns = board.count_doubled_pawns();

                    assert_eq!(expected, doubled_pawns);
                }
            )*
        }
    }

    #[test]
    pub fn simplest_kings_mirrorred() {
        let b1 = Board::from_fen("8/8/8/1k6/8/8/8/4K3 w - - 0 1").unwrap();
        let b2 = Board::from_fen("4k3/8/8/8/1K6/8/8/8 b - - 0 1").unwrap();

        assert_eq!(b1.evaluate(&DEFAULT_PARAMS), -b2.evaluate(&DEFAULT_PARAMS));
        assert_eq!(
            b1.evaluate_side_to_move_relative(&DEFAULT_PARAMS),
            b2.evaluate_side_to_move_relative(&DEFAULT_PARAMS)
        );
    }

    #[test]
    pub fn unbalanced_pieces_mirrorred() {
        let b1 = Board::from_fen("4k3/8/8/8/2P5/1PB2N2/6Q1/2R1K3 w - - 0 1").unwrap();
        let b2 = Board::from_fen("2r1k3/6q1/1pb2n2/2p5/8/8/8/4K3 b - - 0 1").unwrap();

        assert_eq!(b1.evaluate(&DEFAULT_PARAMS), -b2.evaluate(&DEFAULT_PARAMS));
        assert_eq!(
            b1.evaluate_side_to_move_relative(&DEFAULT_PARAMS),
            b2.evaluate_side_to_move_relative(&DEFAULT_PARAMS)
        );
    }

    #[test]
    pub fn starting_position_is_even() {
        let b = Board::from_fen(STARTING_FEN).unwrap();

        assert_eq!(0, b.evaluate(&DEFAULT_PARAMS));
    }

    doubled_pawns_test! {
        starting_position: (STARTING_FEN, 0),
        white_two_doubled: ("rnbqkbnr/pppppppp/8/8/8/1P4P1/PP1PP1PP/RNBQKBNR w KQkq - 0 1", -2),
        black_two_doubled: ("rnbqkbnr/1ppp1ppp/1p5p/8/8/8/PPPPPPPP/RNBQKBNR w KQkq - 0 1", 2),
        white_tripled: ("rnbqkbnr/pppppppp/8/8/3P4/3P4/PP1P1PPP/RNBQKBNR w KQkq - 0 1", -2),
        black_tripled: ("rnbqkbnr/1ppp1ppp/1p6/1p6/8/8/PPPPPPPP/RNBQKBNR w KQkq - 0 1", 2),
        white_only_single_pawn: ("1k6/8/8/8/8/8/4P3/4K3 w - - 0 1", 0),
        white_only_doubled_pawn: ("1k6/8/8/8/8/4P3/4P3/4K3 w - - 0 1", -1),
        black_only_single_pawn: ("1k6/1p6/8/8/8/8/8/4K3 w - - 0 1", 0),
        black_only_doubled_pawn: ("1k6/1p6/1p6/8/8/8/8/4K3 w - - 0 1", 1),
        unbalanced: ("1k6/1p2pp2/1p6/8/8/4P1P1/4P1P1/4K3 w - - 0 1", -1),
        unbalanced_opposite_colors: ("1K6/1P2PP2/1P6/8/8/4p1p1/4p1p1/4k3 w - - 0 1", 1),
    }

    macro_rules! see_test {
        ($($name:ident: $value:expr,)*) => {
            $(
                #[test]
                fn $name() {
                    let (fen, expected_eval, m) = $value;

                    let board = Board::from_fen(fen).unwrap();

                    initialize_magic_bitboards();

                    let see_result = board.static_exchange_eval(Move::from_simple_long_algebraic_notation(m, 0));

                    assert_eq!(expected_eval, see_result);
                }
            )*
        }
    }

    see_test! {
        // Some positions taken from https://github.com/zzzzz151/Starzix/blob/main/tests/SEE.txt
        no_recapture: ("1k1r4/1pp4p/p7/4p3/8/P5P1/1PP4P/2K1R3 w - -", CENTIPAWN_VALUES[PIECE_PAWN as usize], "e1e5"),
        pawn_captures: ("k7/8/4p1p1/5p2/4P1P1/8/8/K7 w - - 0 1", 0, "e4f5"),
        sliders_behind_capturing_piece: ("2r2r1k/6bp/p7/2q2p1Q/3PpP2/1B6/P5PP/2RR3K b - -", CENTIPAWN_VALUES[PIECE_ROOK as usize] * 2 - CENTIPAWN_VALUES[PIECE_QUEEN as usize], "c5c1"),
        pawn_before_rook: ("4R3/2r3p1/5bk1/1p1r1p1p/p2PR1P1/P1BK1P2/1P6/8 b - -", 0, "h5g4"),
        bishop_for_knight_no_losing_queen_capture: ("5rk1/1pp2q1p/p1pb4/8/3P1NP1/2P5/1P1BQ1P1/5RK1 b - -", -CENTIPAWN_VALUES[PIECE_BISHOP as usize] + CENTIPAWN_VALUES[PIECE_KNIGHT as usize], "d6f4"),
        non_capture1: ("2r1k2r/pb4pp/5p1b/2KB3n/4N3/2NP1PB1/PPP1P1PP/R2Q3R w k -", -CENTIPAWN_VALUES[PIECE_BISHOP as usize], "d5c6"),
        non_capture1_recapture: ("2r1k2r/pb4pp/5p1b/2KB3n/1N2N3/3P1PB1/PPP1P1PP/R2Q3R w k -", 0, "d5c6"),
        rook_xray: ("4q3/1p1pr1k1/1B2rp2/6p1/p3PP2/P3R1P1/1P2R1K1/4Q3 b - -", CENTIPAWN_VALUES[PIECE_PAWN as usize] - CENTIPAWN_VALUES[PIECE_ROOK as usize], "e6e4"),
        rook_xray_extra_defender: ("4q3/1p1pr1kb/1B2rp2/6p1/p3PP2/P3R1P1/1P2R1K1/4Q3 b - -", CENTIPAWN_VALUES[PIECE_PAWN as usize], "e6e4"),
        // I think the best is if everything gets traded off, this is the net change of that. It fails, not sure if that is because my bishop val != knight val
        // big_trade_both_xrays: ("3r3k/3r4/2n1n3/8/3p4/2PR4/1B1Q4/3R3K w - -", CENTIPAWN_VALUES[PIECE_KNIGHT as usize] * 2 - CENTIPAWN_VALUES[PIECE_BISHOP as usize] + CENTIPAWN_VALUES[PIECE_ROOK as usize] - CENTIPAWN_VALUES[PIECE_QUEEN as usize], "d3d4"),
    }
}<|MERGE_RESOLUTION|>--- conflicted
+++ resolved
@@ -2,18 +2,11 @@
 
 use crate::{
     bitboard::{BIT_SQUARES, LIGHT_SQUARES, north_fill, south_fill},
-<<<<<<< HEAD
     board::{BISHOP_COLORS_DARK, BISHOP_COLORS_LIGHT, Board, COLOR_BLACK, COLOR_FLAG_MASK, PIECE_BISHOP, PIECE_KING, PIECE_KNIGHT, PIECE_MASK, PIECE_NONE, PIECE_PAWN, PIECE_QUEEN, PIECE_ROOK},
-=======
-    board::{
-        BISHOP_COLORS_DARK, BISHOP_COLORS_LIGHT, Board, COLOR_BLACK, PIECE_BISHOP, PIECE_KING, PIECE_KNIGHT,
-        PIECE_MASK, PIECE_PAWN, PIECE_QUEEN, PIECE_ROOK,
-    },
->>>>>>> aadff198
     magic_bitboard::{lookup_bishop_attack, lookup_rook_attack},
     moves::Move,
     texel::{
-        EP_BISHOP_PAIR_IDX, EP_DOUBLED_PAWNS_IDX, EP_PASSED_PAWN_IDX, EP_PIECE_VALUES_IDX, EP_ROOK_HALF_OPEN_FILE_IDX, EP_ROOK_OPEN_FILE_IDX, EvalParams, FeatureData
+        EP_BISHOP_PAIR_IDX, EP_DOUBLED_PAWNS_IDX, EP_PASSED_PAWN_IDX, EP_PAWN_SHIELD_IDX, EP_PIECE_VALUES_IDX, EP_ROOK_HALF_OPEN_FILE_IDX, EP_ROOK_OPEN_FILE_IDX, EvalParams, FeatureData, TaperedFeature
     },
 };
 
@@ -222,7 +215,6 @@
 }
 
 impl Board {
-<<<<<<< HEAD
     pub fn evaluate(&self, params: &EvalParams) -> i16 {
         self.get_eval_features().evaluate(params)
     }
@@ -267,24 +259,6 @@
         }
 
         let doubled_pawns = self.count_doubled_pawns();
-=======
-    pub fn evaluate(&self) -> i16 {
-        let mut material_score = 0;
-        for i in 1..7 {
-            material_score += CENTIPAWN_VALUES[i] * (self.piece_counts[0][i] as i16 - self.piece_counts[1][i] as i16);
-        }
-
-        let mut capped_game_stage = self.game_stage;
-        if capped_game_stage > MIN_GAME_STAGE_FULLY_MIDGAME {
-            capped_game_stage = MIN_GAME_STAGE_FULLY_MIDGAME;
-        }
-
-        let position_score_final = ((self.piecesquare_midgame * capped_game_stage)
-            + (self.piecesquare_endgame * (MIN_GAME_STAGE_FULLY_MIDGAME - capped_game_stage)))
-            / (MIN_GAME_STAGE_FULLY_MIDGAME);
->>>>>>> aadff198
-
-        let doubled_pawns = self.count_doubled_pawns();
 
         let white_passed = self.white_passed_pawns();
         let white_passed_distance = (south_fill(white_passed) & !white_passed).count_ones() as i16;
@@ -311,52 +285,43 @@
             0
         };
 
-<<<<<<< HEAD
-        if doubled_pawns != 0 {
-            result.misc_features[misc_features_idx] = (doubled_pawns as i8, EP_DOUBLED_PAWNS_IDX as u16);
-            misc_features_idx += 1;
-        }
-        if net_passed_pawns != 0 {
-            result.misc_features[misc_features_idx] = (net_passed_pawns as i8, EP_PASSED_PAWN_IDX as u16);
-            misc_features_idx += 1;
-        }
-        if net_rooks_on_open_files != 0 {
-            result.misc_features[misc_features_idx] = (net_rooks_on_open_files as i8, EP_ROOK_OPEN_FILE_IDX as u16);
-            misc_features_idx += 1;
-        }
-        if net_rooks_on_half_open_files != 0 {
-            result.misc_features[misc_features_idx] = (net_rooks_on_half_open_files as i8, EP_ROOK_HALF_OPEN_FILE_IDX as u16);
-            misc_features_idx += 1;
-        }
-        if bishop_pair != 0 {
-            result.misc_features[misc_features_idx] = (bishop_pair as i8, EP_BISHOP_PAIR_IDX as u16);
-            misc_features_idx += 1;
-        }
-
-        result
-=======
-        let mut pawn_shield_eval = 0;
         let game_stage_for_pawn_shield = if self.game_stage <= ENDGAME_GAME_STAGE_FOR_QUIESCENSE {
             0
         } else {
             self.game_stage - ENDGAME_GAME_STAGE_FOR_QUIESCENSE
         };
-        if game_stage_for_pawn_shield > 0 {
-            // How much pawn shield each side is missing. Positive: white is missing more
-            let net_pawn_shield_penalty = (6 - self.score_pawn_shield(0)) - (6 - self.score_pawn_shield(1));
-            pawn_shield_eval =
-                (game_stage_for_pawn_shield * net_pawn_shield_penalty * -15) / ENDGAME_GAME_STAGE_FOR_QUIESCENSE;
-        }
-
-        material_score
-            + position_score_final
-            + doubled_pawns * 23
-            + net_passed_pawns * 8
-            + (w_open - b_open) * 21
-            + (w_half_open - b_half_open) * 18
-            + bishop_pair * 19
-            + pawn_shield_eval
->>>>>>> aadff198
+        // How much pawn shield each side is missing. Positive: white is missing more
+        let net_pawn_shield_penalty = (6 - self.score_pawn_shield(0)) - (6 - self.score_pawn_shield(1));
+        
+        result.pawn_shield = TaperedFeature {
+            weight: net_pawn_shield_penalty,
+            idx: EP_PAWN_SHIELD_IDX as u16,
+            taper_amount: game_stage_for_pawn_shield,
+            max_amount: MAX_GAME_STAGE - ENDGAME_GAME_STAGE_FOR_QUIESCENSE,
+        };
+
+        if doubled_pawns != 0 {
+            result.misc_features[misc_features_idx] = (doubled_pawns as i8, EP_DOUBLED_PAWNS_IDX as u16);
+            misc_features_idx += 1;
+        }
+        if net_passed_pawns != 0 {
+            result.misc_features[misc_features_idx] = (net_passed_pawns as i8, EP_PASSED_PAWN_IDX as u16);
+            misc_features_idx += 1;
+        }
+        if net_rooks_on_open_files != 0 {
+            result.misc_features[misc_features_idx] = (net_rooks_on_open_files as i8, EP_ROOK_OPEN_FILE_IDX as u16);
+            misc_features_idx += 1;
+        }
+        if net_rooks_on_half_open_files != 0 {
+            result.misc_features[misc_features_idx] = (net_rooks_on_half_open_files as i8, EP_ROOK_HALF_OPEN_FILE_IDX as u16);
+            misc_features_idx += 1;
+        }
+        if bishop_pair != 0 {
+            result.misc_features[misc_features_idx] = (bishop_pair as i8, EP_BISHOP_PAIR_IDX as u16);
+            misc_features_idx += 1;
+        }
+
+        result
     }
 
     pub fn evaluate_checkmate(&self, ply: u8) -> i16 {
