--- conflicted
+++ resolved
@@ -2,14 +2,7 @@
 
 use crate::{
     bitboard::{BIT_SQUARES, LIGHT_SQUARES, north_fill, south_fill},
-<<<<<<< HEAD
     board::{BISHOP_COLORS_DARK, BISHOP_COLORS_LIGHT, Board, COLOR_BLACK, COLOR_FLAG_MASK, PIECE_BISHOP, PIECE_KING, PIECE_KNIGHT, PIECE_MASK, PIECE_NONE, PIECE_PAWN, PIECE_QUEEN, PIECE_ROOK},
-=======
-    board::{
-        BISHOP_COLORS_DARK, BISHOP_COLORS_LIGHT, Board, COLOR_BLACK, PIECE_BISHOP, PIECE_KING, PIECE_KNIGHT,
-        PIECE_MASK, PIECE_PAWN, PIECE_QUEEN, PIECE_ROOK,
-    },
->>>>>>> 764c3ab8
     magic_bitboard::{lookup_bishop_attack, lookup_rook_attack},
     moves::Move,
     texel::{EvalParams, FeatureData, FeatureIndex, TaperedFeature},
@@ -220,7 +213,6 @@
 }
 
 impl Board {
-<<<<<<< HEAD
     pub fn evaluate(&self, params: &EvalParams) -> i16 {
         self.get_eval_features().evaluate(params)
     }
@@ -265,24 +257,6 @@
         }
 
         let doubled_pawns = self.count_doubled_pawns();
-=======
-    pub fn evaluate(&self) -> i16 {
-        let mut material_score = 0;
-        for i in 1..7 {
-            material_score += CENTIPAWN_VALUES[i] * (self.piece_counts[0][i] as i16 - self.piece_counts[1][i] as i16);
-        }
-
-        let mut capped_game_stage = self.game_stage;
-        if capped_game_stage > MIN_GAME_STAGE_FULLY_MIDGAME {
-            capped_game_stage = MIN_GAME_STAGE_FULLY_MIDGAME;
-        }
-
-        let position_score_final = ((self.piecesquare_midgame * capped_game_stage)
-            + (self.piecesquare_endgame * (MIN_GAME_STAGE_FULLY_MIDGAME - capped_game_stage)))
-            / (MIN_GAME_STAGE_FULLY_MIDGAME);
->>>>>>> 764c3ab8
-
-        let doubled_pawns = self.count_doubled_pawns();
 
         let white_passed = self.white_passed_pawns();
         let white_passed_distance = (south_fill(white_passed) & !white_passed).count_ones() as i16;
@@ -309,16 +283,11 @@
             0
         };
 
-<<<<<<< HEAD
-=======
-        let mut pawn_shield_eval = 0;
->>>>>>> 764c3ab8
         let game_stage_for_pawn_shield = if self.game_stage <= ENDGAME_GAME_STAGE_FOR_QUIESCENSE {
             0
         } else {
             self.game_stage - ENDGAME_GAME_STAGE_FOR_QUIESCENSE
         };
-<<<<<<< HEAD
         // How much pawn shield each side is missing. Positive: white is missing more
         let net_pawn_shield_penalty = (6 - self.score_pawn_shield(0)) - (6 - self.score_pawn_shield(1));
         
@@ -351,23 +320,6 @@
         }
 
         result
-=======
-        if game_stage_for_pawn_shield > 0 {
-            // How much pawn shield each side is missing. Positive: white is missing more
-            let net_pawn_shield_penalty = (6 - self.score_pawn_shield(0)) - (6 - self.score_pawn_shield(1));
-            pawn_shield_eval =
-                (game_stage_for_pawn_shield * net_pawn_shield_penalty * -5) / (MAX_GAME_STAGE - ENDGAME_GAME_STAGE_FOR_QUIESCENSE);
-        }
-
-        material_score
-            + position_score_final
-            + doubled_pawns * 23
-            + net_passed_pawns * 8
-            + (w_open - b_open) * 21
-            + (w_half_open - b_half_open) * 18
-            + bishop_pair * 19
-            + pawn_shield_eval
->>>>>>> 764c3ab8
     }
 
     pub fn evaluate_checkmate(&self, ply: u8) -> i16 {
