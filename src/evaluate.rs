use array_macro::array;

use crate::{
    bitboard::{BIT_SQUARES, LIGHT_SQUARES, north_fill, south_fill},
<<<<<<< HEAD
    board::{BISHOP_COLORS_DARK, BISHOP_COLORS_LIGHT, Board, COLOR_BLACK, COLOR_FLAG_MASK, PIECE_BISHOP, PIECE_KING, PIECE_KNIGHT, PIECE_MASK, PIECE_NONE, PIECE_PAWN, PIECE_QUEEN, PIECE_ROOK},
=======
    board::{BISHOP_COLORS_DARK, BISHOP_COLORS_LIGHT, Board, PIECE_BISHOP, PIECE_KING, PIECE_KNIGHT, PIECE_MASK, PIECE_PAWN, PIECE_QUEEN, PIECE_ROOK},
>>>>>>> 1d7ecfa9
    magic_bitboard::{lookup_bishop_attack, lookup_rook_attack},
    moves::Move,
    texel::{
        EP_BISHOP_PAIR_IDX, EP_DOUBLED_PAWNS_IDX, EP_PASSED_PAWN_IDX, EP_PIECE_VALUES_IDX, EP_ROOK_HALF_OPEN_FILE_IDX, EP_ROOK_OPEN_FILE_IDX, EvalParams, FeatureData
    },
};

/// Indexed with piece code, so index 0 is no piece
pub static CENTIPAWN_VALUES: [i16; 7] = [0, 79, 288, 310, 443, 901, 20000];

/// Indexed with piece code, so index 0 is no piece
pub static GAME_STAGE_VALUES: [i16; 7] = [0, 0, 4, 4, 4, 8, 0];
pub const MAX_GAME_STAGE: i16 = 16 * GAME_STAGE_VALUES[PIECE_PAWN as usize]
    + 4 * GAME_STAGE_VALUES[PIECE_KNIGHT as usize]
    + 4 * GAME_STAGE_VALUES[PIECE_BISHOP as usize]
    + 4 * GAME_STAGE_VALUES[PIECE_ROOK as usize]
    + 2 * GAME_STAGE_VALUES[PIECE_QUEEN as usize]
    + 2 * GAME_STAGE_VALUES[PIECE_KING as usize];
pub const MIN_GAME_STAGE_FULLY_MIDGAME: i16 = GAME_STAGE_VALUES[PIECE_ROOK as usize] * 2
    + GAME_STAGE_VALUES[PIECE_BISHOP as usize] * 3
    + GAME_STAGE_VALUES[PIECE_KNIGHT as usize] * 3;
pub const ENDGAME_GAME_STAGE_FOR_QUIESCENSE: i16 =
    GAME_STAGE_VALUES[PIECE_BISHOP as usize] * 2 + GAME_STAGE_VALUES[PIECE_ROOK as usize] * 2;

pub const MATE_THRESHOLD: i16 = 20000;
pub const MATE_VALUE: i16 = 25000;

#[rustfmt::skip]
const PAWN_MIDGAME_SQUARE_TABLE: [i16; 64] = [
   0,   0,   0,   0,   0,   0,   0,   0,
 164, 147, 136, 128,  85,  59,  16,  55,
  37,  53,  50,  46,  50,  62,  74,  30,
   0,  11,  -2,  12,  20,  15,  14,  -2,
 -11,   5,  -5,   1,  -1,   9,   7, -13,
 -13,   2,  -9,  -6,   3,   4,  23,  -4,
 -17,  -4, -17, -16,  -8,  18,  30, -14,
   0,   0,   0,   0,   0,   0,   0,   0,
];

#[rustfmt::skip]
const PAWN_ENDGAME_SQUARE_TABLE: [i16; 64] = [
   0,   0,   0,   0,   0,   0,   0,   0,
  82, 111, 109,  71, 102, 128, 171, 128,
 109, 103,  79,  63,  54,  46,  63,  63,
  70,  54,  47,  14,  12,  20,  40,  29,
  50,  44,  23,   7,  14,  26,  37,  24,
  49,  35,  29,  22,  21,  24,  28,  19,
  61,  51,  41,  24,  32,  29,  32,  34,
   0,   0,   0,   0,   0,   0,   0,   0,
];

#[rustfmt::skip]
const KNIGHT_MIDGAME_SQUARE_TABLE: [i16; 64] = [
-124, -21,  -7, -15,  24, -46, -39,-118,
 -10,   4,  23,  36,  43,  38, -35, -10,
   6,  27,  42,  60,  76,  81,  36,   6,
   1,  14,  33,  52,  25,  53,  18,  26,
  -6,   7,  22,  10,  22,  19,  26,  -7,
 -22,  -7,   3,  11,  26,   6,   7, -11,
 -49, -22, -14,  -1,   0,  -1, -13, -33,
 -81, -21, -35, -25, -24, -15, -13, -66,
];

#[rustfmt::skip]
const KNIGHT_ENDGAME_SQUARE_TABLE: [i16; 64] = [
  -4, -34, -34, -37, -68, -18, -31, -60,
 -64, -40, -52, -53, -56, -72, -39, -80,
 -49, -65, -36, -51, -75, -78, -53, -68,
 -72, -45, -28, -51, -25, -46, -48, -90,
 -60, -37, -25, -19, -38, -41, -75, -66,
 -85, -50, -31, -38, -43, -44, -72, -95,
 -58, -61, -55, -53, -58, -59, -71,-117,
-105,-104, -67, -72, -91, -83,-118,-109,
];

#[rustfmt::skip]
const BISHOP_MIDGAME_SQUARE_TABLE: [i16; 64] = [
 -13, -29, -36, -18, -37, -57, -14,  20,
  -7,  -1,   7, -10,   9,   4,  -8, -17,
   0,  16,  27,  34,  37,  63,  34,  24,
   3,   0,  17,  37,  29,  25,  -6,  -3,
 -10,  10,   4,  29,  18,   2,  -1,   0,
 -11,   7,   8,   7,   6,   3,   5,   0,
 -11,  -5,   0,  -9,  -1,  -3,   7, -16,
 -37, -25, -22, -19, -17, -22, -23, -25,
];

#[rustfmt::skip]
const BISHOP_ENDGAME_SQUARE_TABLE: [i16; 64] = [
 -14, -10, -18, -25, -30, -28, -47, -58,
 -37, -34, -37, -38, -39, -51, -49, -48,
 -41, -44, -47, -63, -60, -65, -58, -71,
 -50, -38, -48, -47, -45, -58, -35, -45,
 -46, -43, -35, -41, -42, -34, -38, -66,
 -81, -48, -37, -46, -29, -51, -74, -79,
 -71, -72, -62, -47, -59, -56, -85,-148,
 -68, -48, -81, -55, -71, -81, -65, -66,
];

#[rustfmt::skip]
const ROOK_MIDGAME_SQUARE_TABLE: [i16; 64] = [
  50,  47,  43,  37,  35,  34,  47,  39,
  24,  27,  45,  55,  46,  67,  54,  53,
  11,  24,  28,  35,  39,  65,  50,  22,
  -4,  -2,   9,  12,  14,  20,  13,  -7,
 -22, -15,  -8,  -4,  -5,  -5,   0, -22,
 -29, -20, -20, -20, -18, -19,  -3, -23,
 -31, -27, -15, -17, -15,  -8, -20, -49,
 -14, -15,  -7,  -3,  -2,  -4, -36, -15,
];

#[rustfmt::skip]
const ROOK_ENDGAME_SQUARE_TABLE: [i16; 64] = [
   3,  25,  27,  32,  47,  55,  41,  29,
  40,  39,  30,  23,  28,  20,  26,  11,
  38,  29,  27,  22,  24,  14,  20,  24,
  40,  42,  30,  27,  25,  24,  25,  37,
  46,  40,  37,  30,  29,  35,  24,  31,
  12,  15,  18,  21,  15,  20,   4,  10,
   4,   7,   9,   6,   4,   2,   1,   4,
  13,   8,  20,  22,   3,   9,  46,  -5,
];

#[rustfmt::skip]
const QUEEN_MIDGAME_SQUARE_TABLE: [i16; 64] = [
   4,  21,  28,  39,  67,  78,  71,  61,
  -1,  -8,  21,  30,  35,  73,  48,  66,
   4,   8,  22,  34,  54,  98,  86,  41,
  -5,   0,  11,  23,  30,  31,  41,  18,
   0,   5,   4,  10,  11,  10,  17,   6,
  -4,   3,   2,   5,   5,   7,  12,  -4,
 -17,  -3,   6,   2,   8,  -4, -16, -37,
  -5,  -8,  -9,   3,  -9, -37, -49, -27,
];

#[rustfmt::skip]
const QUEEN_ENDGAME_SQUARE_TABLE: [i16; 64] = [
  15,  60,  53,  55,   2,   5, -17, -20,
  44,  76,  74,  95,  86,  26,  55,   1,
  14,  37,  55,  75,  73,   1, -20,  -4,
  51,  33,  81,  72,  75,  82,  54,  23,
  29,  45,  62,  64,  65,  67,  56,   4,
  -7,  18,  56,  20,  31,  36,   6, -10,
  -9,  -7,  10, -10,  -7, -28, -50, -10,
 -22, -29, -11, -62,  -5, -13, -10, -20,
];

#[rustfmt::skip]
/// This appears to have some anomalous values
const KING_MIDGAME_SQUARE_TABLE: [i16; 64] = [
 -28,  52,  32, -40,  65, -14,  51, -46,
  13,  -4,  58, -15, -39,  35,  -7,  18,
 -28,   8,   0,  -5, -28, -32, -43, -40,
  27,  45,  11,   7,  15,  21,  43,  29,
  16,  40,  37,  30,  26,  26,   5,  -2,
   6,  24,  18,  17,  19,   7,   7, -13,
  21,  13,   8, -10,  -4,  -2,  18,  18,
 -34,  21,  -2, -41,  -4, -34,  30,  14,
];

#[rustfmt::skip]
const KING_ENDGAME_SQUARE_TABLE: [i16; 64] = [
 -69, -36,  -2,  23, -11,  22,   2, -64,
  -9,  11,  24,  47,  47,  -9,  36,  21,
  13,  28,  43,  41,  45,  57,  48,  39,
  -5,  10,  25,  29,  28,  27,  14,   6,
 -28, -10,   2,  11,  19,  17,  13,   1,
 -37, -17,  -1,   5,   7,  13,   2,  -8,
 -44, -12,  -9,   2,   2,   5,  -7, -29,
   6, -37, -16, -11, -28,  -6, -49, -56,
];

const ALL_PIECE_SQUARE_TABLES: [[i16; 64]; 12] = [
    PAWN_MIDGAME_SQUARE_TABLE,
    KNIGHT_MIDGAME_SQUARE_TABLE,
    BISHOP_MIDGAME_SQUARE_TABLE,
    ROOK_MIDGAME_SQUARE_TABLE,
    QUEEN_MIDGAME_SQUARE_TABLE,
    KING_MIDGAME_SQUARE_TABLE,
    PAWN_ENDGAME_SQUARE_TABLE,
    KNIGHT_ENDGAME_SQUARE_TABLE,
    BISHOP_ENDGAME_SQUARE_TABLE,
    ROOK_ENDGAME_SQUARE_TABLE,
    QUEEN_ENDGAME_SQUARE_TABLE,
    KING_ENDGAME_SQUARE_TABLE,
];

pub static PIECE_SQUARE_TABLES: [[[i16; 64]; 12]; 2] = [
    // vertically flip each table for white
    array![x => array![y => ALL_PIECE_SQUARE_TABLES[x][y ^ 0b00111000]; 64]; 12],
    // Evaluate from white's perspective so negate each score for black
    array![x => array![y => -ALL_PIECE_SQUARE_TABLES[x][y]; 64]; 12],
];

static FILES: [u64; 8] = array![i => 0x0101010101010101 << i; 8];

static BISHOP_GUARDED_PROMOTION_FILES: [[u64; 4]; 2] = [
    [0, 0xAAAAAAAAAAAAAAAA, 0x5555555555555555, 0xFFFFFFFFFFFFFFFF],
    [0, 0x5555555555555555, 0xAAAAAAAAAAAAAAAA, 0xFFFFFFFFFFFFFFFF],
];

<<<<<<< HEAD
#[inline]
/// for piece_type, pawn is 0
fn get_piece_square_index(color: usize, piece_type: usize, square: usize) -> usize {
    if color == 0 {
        piece_type * 64 + (square ^ 0b00111000)
    } else {
        piece_type * 64 + square
    }
}

=======
>>>>>>> 1d7ecfa9
impl Board {
    pub fn evaluate(&self, params: &EvalParams) -> i16 {
        self.get_eval_features().evaluate(params)
    }

    pub fn get_eval_features(&self) -> FeatureData {
        let mut result = FeatureData::default();

        let mut piece_counts = [0; 7];
        let mut white_idx = 0;
        let mut black_idx = 0;
        for i in 0..64 {
            let piece = self.get_piece_64(i);
            if piece != PIECE_NONE {
                let color = (piece & COLOR_FLAG_MASK == COLOR_BLACK) as usize;
                let piece_type = (piece & PIECE_MASK) as usize;

                if piece & COLOR_FLAG_MASK == COLOR_BLACK {
                    result.midgame_psqt_black[black_idx] = get_piece_square_index(color, piece_type - 1, i) as u16;
                    result.endgame_psqt_black[black_idx] = get_piece_square_index(color, piece_type - 1 + 6, i) as u16;
                    black_idx += 1;
                } else {
                    result.midgame_psqt_white[white_idx] = get_piece_square_index(color, piece_type - 1, i) as u16;
                    result.endgame_psqt_white[white_idx] = get_piece_square_index(color, piece_type - 1 + 6, i) as u16;
                    white_idx += 1;
                }
                piece_counts[piece_type as usize] += if piece & COLOR_FLAG_MASK == COLOR_BLACK { -1 } else { 1 };
            }
        }

        if self.game_stage > MIN_GAME_STAGE_FULLY_MIDGAME {
            result.game_stage = MIN_GAME_STAGE_FULLY_MIDGAME;
        } else {
            result.game_stage = self.game_stage;
        }

        let mut misc_features_idx = 0;
        for (i, c) in piece_counts.iter().enumerate() {
            if *c != 0 {
                result.misc_features[misc_features_idx] = (*c, (EP_PIECE_VALUES_IDX + i) as u16);
                misc_features_idx += 1;
            }
        }

        let doubled_pawns = self.count_doubled_pawns();

        let white_passed = self.white_passed_pawns();
        let white_passed_distance = (south_fill(white_passed) & !white_passed).count_ones() as i16;

        let black_passed = self.black_passed_pawns();
        let black_passed_distance = (north_fill(black_passed) & !black_passed).count_ones() as i16;

        let net_passed_pawns = white_passed_distance - black_passed_distance;

        let (w_open, w_half_open) = self.rooks_on_open_files(true);
        let (b_open, b_half_open) = self.rooks_on_open_files(false);
        let net_rooks_on_open_files = w_open - b_open;
        let net_rooks_on_half_open_files = w_half_open - b_half_open;

        
        let bishop_pair = if self.bishop_colors[0] == BISHOP_COLORS_LIGHT | BISHOP_COLORS_DARK && self.bishop_colors[1] != BISHOP_COLORS_LIGHT | BISHOP_COLORS_DARK {
            1
        } else if self.bishop_colors[0] != BISHOP_COLORS_LIGHT | BISHOP_COLORS_DARK && self.bishop_colors[1] == BISHOP_COLORS_LIGHT | BISHOP_COLORS_DARK {
            -1
        } else {
            0
        };

        if doubled_pawns != 0 {
            result.misc_features[misc_features_idx] = (doubled_pawns as i8, EP_DOUBLED_PAWNS_IDX as u16);
            misc_features_idx += 1;
        }
        if net_passed_pawns != 0 {
            result.misc_features[misc_features_idx] = (net_passed_pawns as i8, EP_PASSED_PAWN_IDX as u16);
            misc_features_idx += 1;
        }
        if net_rooks_on_open_files != 0 {
            result.misc_features[misc_features_idx] = (net_rooks_on_open_files as i8, EP_ROOK_OPEN_FILE_IDX as u16);
            misc_features_idx += 1;
        }
        if net_rooks_on_half_open_files != 0 {
            result.misc_features[misc_features_idx] = (net_rooks_on_half_open_files as i8, EP_ROOK_HALF_OPEN_FILE_IDX as u16);
            misc_features_idx += 1;
        }
        if bishop_pair != 0 {
            result.misc_features[misc_features_idx] = (bishop_pair as i8, EP_BISHOP_PAIR_IDX as u16);
            misc_features_idx += 1;
        }

<<<<<<< HEAD
        result
=======
        let bishop_pair = if self.bishop_colors[0] == BISHOP_COLORS_LIGHT | BISHOP_COLORS_DARK && self.bishop_colors[1] != BISHOP_COLORS_LIGHT | BISHOP_COLORS_DARK {
            1
        } else if self.bishop_colors[0] != BISHOP_COLORS_LIGHT | BISHOP_COLORS_DARK && self.bishop_colors[1] == BISHOP_COLORS_LIGHT | BISHOP_COLORS_DARK {
            -1
        } else {
            0
        };

        material_score
            + position_score_final
            + doubled_pawns * 23
            + net_passed_pawns * 8
            + (w_open - b_open) * 21
            + (w_half_open - b_half_open) * 18
            + bishop_pair * 19
>>>>>>> 1d7ecfa9
    }

    pub fn evaluate_checkmate(&self, ply: u8) -> i16 {
        if self.white_to_move {
            -MATE_VALUE + (ply as i16) * 10
        } else {
            MATE_VALUE - (ply as i16) * 10
        }
    }

    pub fn evaluate_side_to_move_relative(&self, params: &EvalParams) -> i16 {
        self.evaluate(params) * if self.white_to_move { 1 } else { -1 }
    }

    pub fn evaluate_checkmate_side_to_move_relative(&self, ply: u8) -> i16 {
        self.evaluate_checkmate(ply) * if self.white_to_move { 1 } else { -1 }
    }

    /// Returns true if this position will be called a draw by the arbiter
    pub fn is_insufficient_material(&self) -> bool {
        false
    }

    /// positive value: black has more doubled pawns than white
    fn count_doubled_pawns(&self) -> i16 {
        let mut pawn_occupied_files = [0, 0];
        for (color, occupied_files_count) in pawn_occupied_files.iter_mut().enumerate() {
            for file in FILES {
                if self.piece_bitboards[color][PIECE_PAWN as usize] & file > 0 {
                    *occupied_files_count += 1;
                }
            }
        }

        (self.piece_bitboards[1][PIECE_PAWN as usize].count_ones() as i16 - pawn_occupied_files[1])
            - (self.piece_bitboards[0][PIECE_PAWN as usize].count_ones() as i16 - pawn_occupied_files[0])
    }

    // Algorithm from https://www.chessprogramming.org/SEE_-_The_Swap_Algorithm
    /// Move is expected to be a capture but probably will work if it isn't. En passant, castling, and promotions are not supported.
    pub fn static_exchange_eval(&self, m: Move) -> i16 {
        let from = m.from();
        let to = m.to();
        let mut occupancy = self.occupancy & !BIT_SQUARES[from as usize];
        let mut attacks_data = self.get_attacks_to(to as u8, occupancy);
        attacks_data.attackers &= !BIT_SQUARES[from as usize];

        let mut values = [0; 32];
        let mut depth = 1;
        let mut color = if self.white_to_move { 1 } else { 0 };
        values[0] = CENTIPAWN_VALUES[(self.get_piece_64(to as usize) & PIECE_MASK) as usize];
        let mut last_attacker = (self.get_piece_64(from as usize) & PIECE_MASK) as usize;

        loop {
            // Check if the last move opened up an x-ray
            if (last_attacker == PIECE_ROOK as usize || last_attacker == PIECE_QUEEN as usize)
                && attacks_data.possible_rook_like_x_rays != 0
            {
                let new_attacks = lookup_rook_attack(to as u8, occupancy) & attacks_data.possible_rook_like_x_rays;
                attacks_data.attackers |= new_attacks;
                attacks_data.possible_rook_like_x_rays ^= new_attacks;
            }

            if (last_attacker == PIECE_BISHOP as usize
                || last_attacker == PIECE_QUEEN as usize
                || last_attacker == PIECE_PAWN as usize)
                && attacks_data.possible_bishop_like_x_rays != 0
            {
                let new_attacks = lookup_bishop_attack(to as u8, occupancy) & attacks_data.possible_bishop_like_x_rays;
                attacks_data.attackers |= new_attacks;
                attacks_data.possible_bishop_like_x_rays ^= new_attacks;
            }

            let (attacker_bitboard, next_attacker_piece) =
                self.get_least_valuable_attacker(attacks_data.attackers, color);
            if attacker_bitboard == 0 {
                break;
            }

            attacks_data.attackers ^= attacker_bitboard;
            occupancy ^= attacker_bitboard;
            values[depth] = CENTIPAWN_VALUES[last_attacker] - values[depth - 1];
            depth += 1;
            color = if color != 0 { 0 } else { 1 };
            last_attacker = next_attacker_piece;
        }

        for i in (1..depth).rev() {
            values[i - 1] = -values[i].max(-values[i - 1]);
        }

        values[0]
    }
}

#[cfg(test)]
mod eval_tests {
    use crate::{STARTING_FEN, texel::DEFAULT_PARAMS};
    use crate::magic_bitboard::initialize_magic_bitboards;

    use super::*;

    macro_rules! doubled_pawns_test {
        ($($name:ident: $value:expr,)*) => {
            $(
                #[test]
                fn $name() {
                    let (input, expected) = $value;

                    let board = Board::from_fen(input).unwrap();
                    let doubled_pawns = board.count_doubled_pawns();

                    assert_eq!(expected, doubled_pawns);
                }
            )*
        }
    }

    #[test]
    pub fn simplest_kings_mirrorred() {
        let b1 = Board::from_fen("8/8/8/1k6/8/8/8/4K3 w - - 0 1").unwrap();
        let b2 = Board::from_fen("4k3/8/8/8/1K6/8/8/8 b - - 0 1").unwrap();

        assert_eq!(b1.evaluate(&DEFAULT_PARAMS), -b2.evaluate(&DEFAULT_PARAMS));
        assert_eq!(
            b1.evaluate_side_to_move_relative(&DEFAULT_PARAMS),
            b2.evaluate_side_to_move_relative(&DEFAULT_PARAMS)
        );
    }

    #[test]
    pub fn unbalanced_pieces_mirrorred() {
        let b1 = Board::from_fen("4k3/8/8/8/2P5/1PB2N2/6Q1/2R1K3 w - - 0 1").unwrap();
        let b2 = Board::from_fen("2r1k3/6q1/1pb2n2/2p5/8/8/8/4K3 b - - 0 1").unwrap();

        assert_eq!(b1.evaluate(&DEFAULT_PARAMS), -b2.evaluate(&DEFAULT_PARAMS));
        assert_eq!(
            b1.evaluate_side_to_move_relative(&DEFAULT_PARAMS),
            b2.evaluate_side_to_move_relative(&DEFAULT_PARAMS)
        );
    }

    #[test]
    pub fn starting_position_is_even() {
        let b = Board::from_fen(STARTING_FEN).unwrap();

        assert_eq!(0, b.evaluate(&DEFAULT_PARAMS));
    }

    doubled_pawns_test! {
        starting_position: (STARTING_FEN, 0),
        white_two_doubled: ("rnbqkbnr/pppppppp/8/8/8/1P4P1/PP1PP1PP/RNBQKBNR w KQkq - 0 1", -2),
        black_two_doubled: ("rnbqkbnr/1ppp1ppp/1p5p/8/8/8/PPPPPPPP/RNBQKBNR w KQkq - 0 1", 2),
        white_tripled: ("rnbqkbnr/pppppppp/8/8/3P4/3P4/PP1P1PPP/RNBQKBNR w KQkq - 0 1", -2),
        black_tripled: ("rnbqkbnr/1ppp1ppp/1p6/1p6/8/8/PPPPPPPP/RNBQKBNR w KQkq - 0 1", 2),
        white_only_single_pawn: ("1k6/8/8/8/8/8/4P3/4K3 w - - 0 1", 0),
        white_only_doubled_pawn: ("1k6/8/8/8/8/4P3/4P3/4K3 w - - 0 1", -1),
        black_only_single_pawn: ("1k6/1p6/8/8/8/8/8/4K3 w - - 0 1", 0),
        black_only_doubled_pawn: ("1k6/1p6/1p6/8/8/8/8/4K3 w - - 0 1", 1),
        unbalanced: ("1k6/1p2pp2/1p6/8/8/4P1P1/4P1P1/4K3 w - - 0 1", -1),
        unbalanced_opposite_colors: ("1K6/1P2PP2/1P6/8/8/4p1p1/4p1p1/4k3 w - - 0 1", 1),
    }

    macro_rules! see_test {
        ($($name:ident: $value:expr,)*) => {
            $(
                #[test]
                fn $name() {
                    let (fen, expected_eval, m) = $value;

                    let board = Board::from_fen(fen).unwrap();

                    initialize_magic_bitboards();

                    let see_result = board.static_exchange_eval(Move::from_simple_long_algebraic_notation(m, 0));

                    assert_eq!(expected_eval, see_result);
                }
            )*
        }
    }

    see_test! {
        // Some positions taken from https://github.com/zzzzz151/Starzix/blob/main/tests/SEE.txt
        no_recapture: ("1k1r4/1pp4p/p7/4p3/8/P5P1/1PP4P/2K1R3 w - -", CENTIPAWN_VALUES[PIECE_PAWN as usize], "e1e5"),
        pawn_captures: ("k7/8/4p1p1/5p2/4P1P1/8/8/K7 w - - 0 1", 0, "e4f5"),
        sliders_behind_capturing_piece: ("2r2r1k/6bp/p7/2q2p1Q/3PpP2/1B6/P5PP/2RR3K b - -", CENTIPAWN_VALUES[PIECE_ROOK as usize] * 2 - CENTIPAWN_VALUES[PIECE_QUEEN as usize], "c5c1"),
        pawn_before_rook: ("4R3/2r3p1/5bk1/1p1r1p1p/p2PR1P1/P1BK1P2/1P6/8 b - -", 0, "h5g4"),
        bishop_for_knight_no_losing_queen_capture: ("5rk1/1pp2q1p/p1pb4/8/3P1NP1/2P5/1P1BQ1P1/5RK1 b - -", -CENTIPAWN_VALUES[PIECE_BISHOP as usize] + CENTIPAWN_VALUES[PIECE_KNIGHT as usize], "d6f4"),
        non_capture1: ("2r1k2r/pb4pp/5p1b/2KB3n/4N3/2NP1PB1/PPP1P1PP/R2Q3R w k -", -CENTIPAWN_VALUES[PIECE_BISHOP as usize], "d5c6"),
        non_capture1_recapture: ("2r1k2r/pb4pp/5p1b/2KB3n/1N2N3/3P1PB1/PPP1P1PP/R2Q3R w k -", 0, "d5c6"),
        rook_xray: ("4q3/1p1pr1k1/1B2rp2/6p1/p3PP2/P3R1P1/1P2R1K1/4Q3 b - -", CENTIPAWN_VALUES[PIECE_PAWN as usize] - CENTIPAWN_VALUES[PIECE_ROOK as usize], "e6e4"),
        rook_xray_extra_defender: ("4q3/1p1pr1kb/1B2rp2/6p1/p3PP2/P3R1P1/1P2R1K1/4Q3 b - -", CENTIPAWN_VALUES[PIECE_PAWN as usize], "e6e4"),
        // I think the best is if everything gets traded off, this is the net change of that. It fails, not sure if that is because my bishop val != knight val
        // big_trade_both_xrays: ("3r3k/3r4/2n1n3/8/3p4/2PR4/1B1Q4/3R3K w - -", CENTIPAWN_VALUES[PIECE_KNIGHT as usize] * 2 - CENTIPAWN_VALUES[PIECE_BISHOP as usize] + CENTIPAWN_VALUES[PIECE_ROOK as usize] - CENTIPAWN_VALUES[PIECE_QUEEN as usize], "d3d4"),
    }
}<|MERGE_RESOLUTION|>--- conflicted
+++ resolved
@@ -2,11 +2,7 @@
 
 use crate::{
     bitboard::{BIT_SQUARES, LIGHT_SQUARES, north_fill, south_fill},
-<<<<<<< HEAD
     board::{BISHOP_COLORS_DARK, BISHOP_COLORS_LIGHT, Board, COLOR_BLACK, COLOR_FLAG_MASK, PIECE_BISHOP, PIECE_KING, PIECE_KNIGHT, PIECE_MASK, PIECE_NONE, PIECE_PAWN, PIECE_QUEEN, PIECE_ROOK},
-=======
-    board::{BISHOP_COLORS_DARK, BISHOP_COLORS_LIGHT, Board, PIECE_BISHOP, PIECE_KING, PIECE_KNIGHT, PIECE_MASK, PIECE_PAWN, PIECE_QUEEN, PIECE_ROOK},
->>>>>>> 1d7ecfa9
     magic_bitboard::{lookup_bishop_attack, lookup_rook_attack},
     moves::Move,
     texel::{
@@ -208,7 +204,6 @@
     [0, 0x5555555555555555, 0xAAAAAAAAAAAAAAAA, 0xFFFFFFFFFFFFFFFF],
 ];
 
-<<<<<<< HEAD
 #[inline]
 /// for piece_type, pawn is 0
 fn get_piece_square_index(color: usize, piece_type: usize, square: usize) -> usize {
@@ -219,8 +214,6 @@
     }
 }
 
-=======
->>>>>>> 1d7ecfa9
 impl Board {
     pub fn evaluate(&self, params: &EvalParams) -> i16 {
         self.get_eval_features().evaluate(params)
@@ -280,7 +273,6 @@
         let net_rooks_on_open_files = w_open - b_open;
         let net_rooks_on_half_open_files = w_half_open - b_half_open;
 
-        
         let bishop_pair = if self.bishop_colors[0] == BISHOP_COLORS_LIGHT | BISHOP_COLORS_DARK && self.bishop_colors[1] != BISHOP_COLORS_LIGHT | BISHOP_COLORS_DARK {
             1
         } else if self.bishop_colors[0] != BISHOP_COLORS_LIGHT | BISHOP_COLORS_DARK && self.bishop_colors[1] == BISHOP_COLORS_LIGHT | BISHOP_COLORS_DARK {
@@ -310,25 +302,7 @@
             misc_features_idx += 1;
         }
 
-<<<<<<< HEAD
         result
-=======
-        let bishop_pair = if self.bishop_colors[0] == BISHOP_COLORS_LIGHT | BISHOP_COLORS_DARK && self.bishop_colors[1] != BISHOP_COLORS_LIGHT | BISHOP_COLORS_DARK {
-            1
-        } else if self.bishop_colors[0] != BISHOP_COLORS_LIGHT | BISHOP_COLORS_DARK && self.bishop_colors[1] == BISHOP_COLORS_LIGHT | BISHOP_COLORS_DARK {
-            -1
-        } else {
-            0
-        };
-
-        material_score
-            + position_score_final
-            + doubled_pawns * 23
-            + net_passed_pawns * 8
-            + (w_open - b_open) * 21
-            + (w_half_open - b_half_open) * 18
-            + bishop_pair * 19
->>>>>>> 1d7ecfa9
     }
 
     pub fn evaluate_checkmate(&self, ply: u8) -> i16 {
