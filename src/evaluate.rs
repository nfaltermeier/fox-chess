--- conflicted
+++ resolved
@@ -7,7 +7,10 @@
         Board, COLOR_BLACK, COLOR_FLAG_MASK, PIECE_BISHOP, PIECE_KING, PIECE_KNIGHT, PIECE_MASK, PIECE_NONE,
         PIECE_PAWN, PIECE_QUEEN, PIECE_ROOK, file_8x8,
     },
-    texel::{EP_DOUBLED_PAWNS_IDX, EP_PASSED_PAWN_IDX, EP_PIECE_VALUES_IDX, EvalParams},
+    texel::{
+        EP_DOUBLED_PAWNS_IDX, EP_PASSED_PAWN_IDX, EP_PIECE_VALUES_IDX, EP_ROOK_HALF_OPEN_FILE_IDX,
+        EP_ROOK_OPEN_FILE_IDX, EvalParams,
+    },
 };
 
 /// Indexed with piece code, so index 0 is no piece
@@ -218,49 +221,31 @@
         let mut material_score = 0;
         let mut game_stage = self.game_stage;
 
-<<<<<<< HEAD
-        // Has an added file on each side to avoid bounds checks
-        let mut pawn_count = [[0_u8; 10]; 2];
-
-        // white then black
-        let mut piece_counts = [[0i8; 7]; 2];
+        let mut position_score_midgame = 0;
+        let mut position_score_endgame = 0;
         for i in 0..64 {
             let piece = self.get_piece_64(i);
             if piece != PIECE_NONE {
                 let color = (piece & COLOR_FLAG_MASK == COLOR_BLACK) as usize;
                 let piece_type = (piece & PIECE_MASK) as usize;
-                piece_counts[color][piece_type] += 1;
 
                 position_score_midgame += get_piece_square_value(params, color, piece_type - 1, i);
                 position_score_endgame += get_piece_square_value(params, color, piece_type - 1 + 6, i);
-
-                if piece_type == PIECE_PAWN as usize {
-                    let file = file_8x8(i as u8) as usize;
-                    pawn_count[color][file + 1] += 1;
-                }
             }
         }
 
         for i in 1..7 {
-            material_score += params[EP_PIECE_VALUES_IDX + i] * (piece_counts[0][i] - piece_counts[1][i]) as i16;
-=======
-        for i in 1..7 {
-            material_score += CENTIPAWN_VALUES[i] * (self.piece_counts[0][i] as i16 - self.piece_counts[1][i] as i16);
->>>>>>> 0fc23271
+            material_score +=
+                params[EP_PIECE_VALUES_IDX + i] * (self.piece_counts[0][i] as i16 - self.piece_counts[1][i] as i16);
         }
 
         let doubled_pawns = self.count_doubled_pawns();
 
         game_stage = (game_stage * 256 + (MAX_GAME_STAGE / 2)) / MAX_GAME_STAGE;
 
-<<<<<<< HEAD
-        let position_score_final =
-            ((position_score_midgame * game_stage) + (position_score_endgame * (256 - game_stage))) / (256);
-=======
-        let position_score_final = ((self.piecesquare_midgame * game_stage)
-            + (self.piecesquare_endgame * (MIN_GAME_STAGE_FULLY_MIDGAME - game_stage)))
-            / (MIN_GAME_STAGE_FULLY_MIDGAME);
->>>>>>> 0fc23271
+        let position_score_final = ((position_score_midgame * game_stage)
+            + (position_score_endgame * (MIN_GAME_STAGE_FULLY_MIDGAME - game_stage)))
+            / MIN_GAME_STAGE_FULLY_MIDGAME;
 
         let white_passed = self.white_passed_pawns();
         let white_passed_distance = (south_fill(white_passed) & !white_passed).count_ones() as i16;
@@ -270,19 +255,15 @@
 
         let net_passed_pawns = white_passed_distance - black_passed_distance;
 
-<<<<<<< HEAD
-        // Add a small variance to try to avoid repetition
-        // isolated_pawns * ISOLATED_PAWN_PENALTY.get()
+        let (w_open, w_half_open) = self.rooks_on_open_files(true);
+        let (b_open, b_half_open) = self.rooks_on_open_files(false);
+
         material_score
             + position_score_final
             + doubled_pawns * params[EP_DOUBLED_PAWNS_IDX]
             + net_passed_pawns * params[EP_PASSED_PAWN_IDX]
-=======
-        let (w_open, w_half_open) = self.rooks_on_open_files(true);
-        let (b_open, b_half_open) = self.rooks_on_open_files(false);
-
-        material_score + position_score_final + doubled_pawns * 14 + net_passed_pawns * 9 + (w_open - b_open) * 12 + (w_half_open - b_half_open) * 6
->>>>>>> 0fc23271
+            + (w_open - b_open) * params[EP_ROOK_OPEN_FILE_IDX]
+            + (w_half_open - b_half_open) * params[EP_ROOK_HALF_OPEN_FILE_IDX]
     }
 
     pub fn evaluate_checkmate(&self, ply: u8) -> i16 {
