--- conflicted
+++ resolved
@@ -1,24 +1,13 @@
-<<<<<<< HEAD
-use std::cell::{Cell, RefCell};
-
-=======
->>>>>>> eef499a4
 use array_macro::array;
 
-<<<<<<< HEAD
-use crate::{bitboard::{north_fill, south_fill, LIGHT_SQUARES}, board::{
-    file_8x8, Board, COLOR_BLACK, COLOR_FLAG_MASK, PIECE_BISHOP, PIECE_KING, PIECE_KNIGHT, PIECE_MASK,
-    PIECE_NONE, PIECE_PAWN, PIECE_QUEEN, PIECE_ROOK,
-}, texel::{EvalParams, EP_DOUBLED_PAWNS_IDX, EP_PASSED_PAWN_IDX, EP_PIECE_VALUES_IDX}};
-=======
 use crate::{
     bitboard::{LIGHT_SQUARES, north_fill, south_fill},
     board::{
         Board, COLOR_BLACK, COLOR_FLAG_MASK, PIECE_BISHOP, PIECE_KING, PIECE_KNIGHT, PIECE_MASK, PIECE_NONE,
         PIECE_PAWN, PIECE_QUEEN, PIECE_ROOK, file_8x8,
     },
+    texel::{EP_DOUBLED_PAWNS_IDX, EP_PASSED_PAWN_IDX, EP_PIECE_VALUES_IDX, EvalParams},
 };
->>>>>>> eef499a4
 
 /// Indexed with piece code, so index 0 is no piece
 pub static CENTIPAWN_VALUES: [i16; 7] = [0, 81, 309, 338, 501, 1021, 20000];
@@ -206,13 +195,10 @@
     array![x => array![y => -ALL_PIECE_SQUARE_TABLES[x][y]; 64]; 12],
 ];
 
-
-
 // thread_local! {
 //     pub static ISOLATED_PAWN_PENALTY: Cell<i16> = const { Cell::new(35) };
 //     pub static DOUBLED_PAWN_PENALTY: Cell<i16> = const { Cell::new(25) };
 // }
-
 
 #[inline]
 /// for piece_type, pawn is 0
@@ -226,7 +212,6 @@
 
 impl Board {
     pub fn evaluate(&self, params: &EvalParams) -> i16 {
-
         let mut material_score = 0;
         let mut position_score_midgame = 0;
         let mut position_score_endgame = 0;
@@ -270,9 +255,8 @@
 
         game_stage = (game_stage * 256 + (MAX_GAME_STAGE / 2)) / MAX_GAME_STAGE;
 
-        let position_score_final = ((position_score_midgame * game_stage)
-            + (position_score_endgame * (256 - game_stage)))
-            / (256);
+        let position_score_final =
+            ((position_score_midgame * game_stage) + (position_score_endgame * (256 - game_stage))) / (256);
 
         let white_passed = self.white_passed_pawns();
         let white_passed_distance = (south_fill(white_passed) & !white_passed).count_ones() as i16;
@@ -284,7 +268,10 @@
 
         // Add a small variance to try to avoid repetition
         // isolated_pawns * ISOLATED_PAWN_PENALTY.get()
-        material_score + position_score_final + doubled_pawns * params[EP_DOUBLED_PAWNS_IDX] + net_passed_pawns * params[EP_PASSED_PAWN_IDX]
+        material_score
+            + position_score_final
+            + doubled_pawns * params[EP_DOUBLED_PAWNS_IDX]
+            + net_passed_pawns * params[EP_PASSED_PAWN_IDX]
     }
 
     pub fn evaluate_checkmate(&self, ply: u8) -> i16 {
@@ -337,7 +324,7 @@
 
 #[cfg(test)]
 mod eval_tests {
-    use crate::{texel::DEFAULT_PARAMS, STARTING_FEN};
+    use crate::{STARTING_FEN, texel::DEFAULT_PARAMS};
 
     use super::*;
 
@@ -347,7 +334,10 @@
         let b2 = Board::from_fen("4k3/8/8/8/1K6/8/8/8 b - - 0 1").unwrap();
 
         assert_eq!(b1.evaluate(&DEFAULT_PARAMS), -b2.evaluate(&DEFAULT_PARAMS));
-        assert_eq!(b1.evaluate_side_to_move_relative(&DEFAULT_PARAMS), b2.evaluate_side_to_move_relative(&DEFAULT_PARAMS));
+        assert_eq!(
+            b1.evaluate_side_to_move_relative(&DEFAULT_PARAMS),
+            b2.evaluate_side_to_move_relative(&DEFAULT_PARAMS)
+        );
     }
 
     #[test]
@@ -356,7 +346,10 @@
         let b2 = Board::from_fen("2r1k3/6q1/1pb2n2/2p5/8/8/8/4K3 b - - 0 1").unwrap();
 
         assert_eq!(b1.evaluate(&DEFAULT_PARAMS), -b2.evaluate(&DEFAULT_PARAMS));
-        assert_eq!(b1.evaluate_side_to_move_relative(&DEFAULT_PARAMS), b2.evaluate_side_to_move_relative(&DEFAULT_PARAMS));
+        assert_eq!(
+            b1.evaluate_side_to_move_relative(&DEFAULT_PARAMS),
+            b2.evaluate_side_to_move_relative(&DEFAULT_PARAMS)
+        );
     }
 
     #[test]
