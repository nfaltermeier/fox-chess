--- conflicted
+++ resolved
@@ -6,14 +6,7 @@
         file_8x8, get_hash_value, index_8x8_to_pos_str, piece_to_name, rank_8x8, Board, CastlingValue, COLOR_BLACK,
         HASH_VALUES, HASH_VALUES_BLACK_TO_MOVE_IDX, HASH_VALUES_CASTLE_BASE_IDX, HASH_VALUES_EP_FILE_IDX, PIECE_KING,
         PIECE_MASK, PIECE_NONE, PIECE_PAWN, PIECE_ROOK,
-<<<<<<< HEAD
     }, evaluate::GAME_STAGE_VALUES, move_generator::{generate_moves, ScoredMove, ENABLE_UNMAKE_MOVE_TEST}, STARTING_FEN
-=======
-    },
-    evaluate::GAME_STAGE_VALUES,
-    move_generator::generate_moves,
-    STARTING_FEN,
->>>>>>> 4f381e3f
 };
 
 // Assumes flags have been shifted to bits 1-4
@@ -574,11 +567,7 @@
         let gen_move = moves.swap_remove(gen_move_pos);
 
         // Pawn moves and captures are irreversible so we can clear previous game states.
-<<<<<<< HEAD
-        let mut clear_threefold_repetition = gen_move.m.data & MOVE_FLAG_CAPTURE_FULL != 0;
-=======
-        let mut clear_threefold_repetition = gen_move.flags() != 0;
->>>>>>> 4f381e3f
+        let mut clear_threefold_repetition = gen_move.m.flags() != 0;
         if !clear_threefold_repetition {
             let piece = board.get_piece_64(gen_move.m.from() as usize);
             clear_threefold_repetition = piece & PIECE_MASK == PIECE_PAWN;
