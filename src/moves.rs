--- conflicted
+++ resolved
@@ -1,9 +1,5 @@
-<<<<<<< HEAD
 use bytemuck::{Pod, Zeroable};
 use log::{debug, error};
-=======
-use log::error;
->>>>>>> c94e7c33
 use regex::Regex;
 use serde::{Deserialize, Serialize};
 
@@ -37,12 +33,8 @@
 pub const MOVE_FLAG_CAPTURE_FULL: u16 = MOVE_FLAG_CAPTURE << 12;
 pub const MOVE_FLAG_PROMOTION_FULL: u16 = MOVE_FLAG_PROMOTION << 12;
 
-<<<<<<< HEAD
 #[repr(transparent)]
 #[derive(PartialEq, Eq, Copy, Clone, Default, Serialize, Deserialize, Pod, Zeroable)]
-=======
-#[derive(PartialEq, Eq, Copy, Clone, Default)]
->>>>>>> c94e7c33
 pub struct Move {
     // from: 6 bits, to: 6 bits: flags: 4 bits. Using flags format from https://www.chessprogramming.org/Encoding_Moves
     pub data: u16,
