use log::{debug, error};
use regex::Regex;

use crate::{
    board::{
        file_8x8, get_hash_value, index_8x8_to_pos_str, piece_to_name, rank_8x8, Board, CastlingValue, COLOR_BLACK,
        HASH_VALUES, HASH_VALUES_BLACK_TO_MOVE_IDX, HASH_VALUES_CASTLE_BASE_IDX, HASH_VALUES_EP_FILE_IDX, PIECE_KING,
        PIECE_MASK, PIECE_NONE, PIECE_PAWN, PIECE_ROOK,
    },
    evaluate::GAME_STAGE_VALUES,
<<<<<<< HEAD
    move_generator::{generate_legal_moves_without_history, generate_pseudo_legal_moves_without_history, test_legality_and_maybe_make_move, ScoredMove},
=======
    move_generator::{ScoredMove, ENABLE_UNMAKE_MOVE_TEST},
    search::DEFAULT_HISTORY_TABLE,
>>>>>>> 11962ed6
    STARTING_FEN,
};

// Assumes flags have been shifted to bits 1-4
pub const MOVE_FLAG_PROMOTION: u16 = 1 << 3;
pub const MOVE_FLAG_CAPTURE: u16 = 1 << 2;

pub const MOVE_DOUBLE_PAWN: u16 = 1;
pub const MOVE_KING_CASTLE: u16 = 2;
pub const MOVE_QUEEN_CASTLE: u16 = 3;
pub const MOVE_EP_CAPTURE: u16 = 5;
pub const FLAGS_PROMO_KNIGHT: u16 = 0;
pub const FLAGS_PROMO_BISHOP: u16 = 1;
pub const FLAGS_PROMO_ROOK: u16 = 2;
pub const FLAGS_PROMO_QUEEN: u16 = 3;
pub const MOVE_PROMO_KNIGHT: u16 = MOVE_FLAG_PROMOTION | FLAGS_PROMO_KNIGHT;
pub const MOVE_PROMO_BISHOP: u16 = MOVE_FLAG_PROMOTION | FLAGS_PROMO_BISHOP;
pub const MOVE_PROMO_ROOK: u16 = MOVE_FLAG_PROMOTION | FLAGS_PROMO_ROOK;
pub const MOVE_PROMO_QUEEN: u16 = MOVE_FLAG_PROMOTION | FLAGS_PROMO_QUEEN;
pub const FLAGS_MASK_PROMO: u16 = 3;

pub const MOVE_FLAG_CAPTURE_FULL: u16 = MOVE_FLAG_CAPTURE << 12;

#[derive(PartialEq, Eq, Copy, Clone)]
pub struct Move {
    // from: 6 bits, to: 6 bits: flags: 4 bits. Using flags format from https://www.chessprogramming.org/Encoding_Moves
    pub data: u16,
}

impl Move {
    pub fn new(from_square_index: u8, to_square_index: u8, flags: u16) -> Move {
        Move {
            data: from_square_index as u16 | ((to_square_index as u16) << 6) | (flags << 12),
        }
    }

    pub fn from(&self) -> u16 {
        self.data & 0x003F
    }

    pub fn to(&self) -> u16 {
        (self.data >> 6) & 0x003F
    }

    pub fn flags(&self) -> u16 {
        self.data >> 12
    }

    pub fn pretty_print(&self, board: Option<&Board>) -> String {
        let flags = self.flags();

        if flags == MOVE_KING_CASTLE {
            return String::from("0-0");
        } else if flags == MOVE_QUEEN_CASTLE {
            return String::from("0-0-0");
        }

        let capture = (flags & MOVE_FLAG_CAPTURE) != 0;
        let capture_char = if capture { 'x' } else { '-' };

        let mut promoted_to = ' ';
        if flags & MOVE_FLAG_PROMOTION != 0 {
            let color_flag = match board {
                Some(b) => {
                    if b.white_to_move {
                        0
                    } else {
                        COLOR_BLACK
                    }
                }
                None => 0,
            };
            let promo_value = (flags as u8) & 3;
            // +2 converts promo code to piece code
            let promo_to_piece = color_flag | (promo_value + 2);

            promoted_to = piece_to_name(promo_to_piece);
        }

        let from = self.from() as u8;
        let to = self.to() as u8;
        let piece_name = match board {
            Some(b) => {
                let piece = b.get_piece_64(from as usize);
                piece_to_name(piece)
            }
            None => '?',
        };

        let from_rank = rank_8x8(from);
        let from_file = file_8x8(from);
        let to_rank = rank_8x8(to);
        let to_file = file_8x8(to);

        format!(
            "{}{}{}{}{}{}{}",
            piece_name,
            (b'a' + from_file) as char,
            from_rank,
            capture_char,
            (b'a' + to_file) as char,
            to_rank,
            promoted_to
        )
    }

    pub fn simple_long_algebraic_notation(&self) -> String {
        let from = self.from() as u8;
        let to = self.to() as u8;
        let flags = self.flags();

        let from_rank = rank_8x8(from);
        let from_file = file_8x8(from);
        let to_rank = rank_8x8(to);
        let to_file = file_8x8(to);

        let result = format!(
            "{}{}{}{}",
            (b'a' + from_file) as char,
            from_rank,
            (b'a' + to_file) as char,
            to_rank,
        );

        if flags & MOVE_FLAG_PROMOTION == 0 {
            result
        } else {
            let promo_value = (flags as u8) & 3;
            // +2 converts promo code to piece code
            let promo_to_piece = COLOR_BLACK | (promo_value + 2);

            format!("{}{}", result, piece_to_name(promo_to_piece))
        }
    }
}

impl std::fmt::Debug for Move {
    fn fmt(&self, f: &mut std::fmt::Formatter<'_>) -> std::fmt::Result {
        write!(
            f,
            "Move from: {} to: {} flags: {}\nPretty: {}",
            self.from(),
            self.to(),
            self.flags(),
            self.pretty_print(None)
        )
    }
}

#[derive(Debug, Default)]
pub struct MoveRollback {
    // Only added when a piece is actually captured
    pub captured_pieces: Vec<u8>,
    pub ep_index: Vec<Option<u8>>,
    pub castling_rights: Vec<u8>,
    pub halfmove_clocks: Vec<u8>,
}

impl MoveRollback {
    pub fn is_empty(&self) -> bool {
        self.captured_pieces.is_empty()
            && self.ep_index.is_empty()
            && self.castling_rights.is_empty()
            && self.halfmove_clocks.is_empty()
    }
}

impl Board {
    pub fn make_move(&mut self, r#move: &Move, rollback: &mut MoveRollback) {
        let from = r#move.from() as usize;
        let to = r#move.to() as usize;
        let flags = r#move.flags();
        let hash_values = &*HASH_VALUES;

        let capture = (flags & MOVE_FLAG_CAPTURE) != 0;
        let ep_capture = flags == MOVE_EP_CAPTURE;
        if capture && !ep_capture {
            let capture_piece = self.get_piece_64(to);
            self.hash ^= get_hash_value(capture_piece & PIECE_MASK, !self.white_to_move, to, hash_values);
            rollback.captured_pieces.push(capture_piece);
            self.game_stage -= GAME_STAGE_VALUES[(capture_piece & PIECE_MASK) as usize];
        }

        rollback.ep_index.push(self.en_passant_target_square_index);
        rollback.castling_rights.push(self.castling_rights);
        rollback.halfmove_clocks.push(self.halfmove_clock);

        let moved_piece = self.get_piece_64(from);
        if flags == MOVE_KING_CASTLE || flags == MOVE_QUEEN_CASTLE {
            let king_from = if self.white_to_move { 4 } else { 60 };
            let rook_to;
            let rook_from;
            let king_to;
            if flags == MOVE_KING_CASTLE {
                rook_to = king_from + 1;
                rook_from = king_from + 3;
                king_to = king_from + 2;
            } else {
                rook_to = king_from - 1;
                rook_from = king_from - 4;
                king_to = king_from - 2;
            }

            let color_flag = if self.white_to_move { 0 } else { COLOR_BLACK };
            self.write_piece(PIECE_NONE, king_from);
            self.hash ^= get_hash_value(PIECE_KING, self.white_to_move, king_from, hash_values);
            self.write_piece(PIECE_NONE, rook_from);
            self.hash ^= get_hash_value(PIECE_ROOK, self.white_to_move, rook_from, hash_values);
            self.write_piece(PIECE_KING | color_flag, king_to);
            self.hash ^= get_hash_value(PIECE_KING, self.white_to_move, king_to, hash_values);
            self.write_piece(PIECE_ROOK | color_flag, rook_to);
            self.hash ^= get_hash_value(PIECE_ROOK, self.white_to_move, rook_to, hash_values);
        } else if flags & MOVE_FLAG_PROMOTION != 0 {
            let color_flag = if self.white_to_move { 0 } else { COLOR_BLACK };
            let promo_value = (flags as u8) & 3;
            // +2 converts promo code to piece code
            let promo_to_piece = color_flag | (promo_value + 2);

            self.write_piece(PIECE_NONE, from);
            self.hash ^= get_hash_value(PIECE_PAWN, self.white_to_move, from, hash_values);
            self.write_piece(promo_to_piece, to);
            self.hash ^= get_hash_value(promo_value + 2, self.white_to_move, to, hash_values);
            self.game_stage += GAME_STAGE_VALUES[(promo_value + 2) as usize];
            self.game_stage -= GAME_STAGE_VALUES[PIECE_PAWN as usize];
        } else {
            if ep_capture {
                let diff = (to as isize).checked_sub_unsigned(from).unwrap();
                if diff == 7 || diff == -9 {
                    self.write_piece(PIECE_NONE, from - 1);
                    self.hash ^= get_hash_value(PIECE_PAWN, !self.white_to_move, from - 1, hash_values);
                } else {
                    self.write_piece(PIECE_NONE, from + 1);
                    self.hash ^= get_hash_value(PIECE_PAWN, !self.white_to_move, from + 1, hash_values);
                }
                self.game_stage -= GAME_STAGE_VALUES[PIECE_PAWN as usize];
            }

            let moved_piece_val = moved_piece & PIECE_MASK;
            self.write_piece(PIECE_NONE, from);
            self.hash ^= get_hash_value(moved_piece_val, self.white_to_move, from, hash_values);
            self.write_piece(moved_piece, to);
            self.hash ^= get_hash_value(moved_piece_val, self.white_to_move, to, hash_values);
        }

        if self.en_passant_target_square_index.is_some() {
            let file = file_8x8(self.en_passant_target_square_index.unwrap());
            self.hash ^= hash_values[HASH_VALUES_EP_FILE_IDX + file as usize];
        }

        let double_pawn_push = flags == MOVE_DOUBLE_PAWN;
        if double_pawn_push {
            let ep_index = from
                .checked_add_signed(if self.white_to_move { 8 } else { -8 })
                .unwrap() as u8;
            let file = file_8x8(ep_index);
            self.en_passant_target_square_index = Some(ep_index);
            self.hash ^= hash_values[HASH_VALUES_EP_FILE_IDX + file as usize];
        } else {
            self.en_passant_target_square_index = None;
        }

        if self.castling_rights != 0 {
            // potential optimization: match statement?
            if from == 0 || to == 0 {
                check_and_disable_castling(self, CastlingValue::WhiteQueen, hash_values);
            } else if from == 4 {
                check_and_disable_castling(self, CastlingValue::WhiteQueen, hash_values);
                check_and_disable_castling(self, CastlingValue::WhiteKing, hash_values);
            } else if from == 7 || to == 7 {
                check_and_disable_castling(self, CastlingValue::WhiteKing, hash_values);
            } else if from == 56 || to == 56 {
                check_and_disable_castling(self, CastlingValue::BlackQueen, hash_values);
            } else if from == 60 {
                check_and_disable_castling(self, CastlingValue::BlackQueen, hash_values);
                check_and_disable_castling(self, CastlingValue::BlackKing, hash_values);
            } else if from == 63 || to == 63 {
                check_and_disable_castling(self, CastlingValue::BlackKing, hash_values);
            }
        }

        if capture || moved_piece & PIECE_MASK == PIECE_PAWN {
            self.halfmove_clock = 0;
        } else {
            self.halfmove_clock += 1;
        }

        if !self.white_to_move {
            self.fullmove_counter += 1;
        }
        self.white_to_move = !self.white_to_move;
        self.hash ^= hash_values[HASH_VALUES_BLACK_TO_MOVE_IDX];

        self.repetitions.make_move(*r#move, self.hash);
    }

    pub fn unmake_move(&mut self, r#move: &Move, rollback: &mut MoveRollback) {
        self.repetitions.unmake_move(self.hash);

        let from = r#move.from() as usize;
        let to = r#move.to() as usize;
        let flags = r#move.flags();
        let hash_values = &*HASH_VALUES;

        let moved_piece = self.get_piece_64(to);

        let capture = (flags & MOVE_FLAG_CAPTURE) != 0;
        let ep_capture = flags == MOVE_EP_CAPTURE;
        if capture && !ep_capture {
            let captured_piece = rollback.captured_pieces.pop().unwrap();
            let moved_piece_val = moved_piece & PIECE_MASK;
            self.write_piece(captured_piece, to);
            self.hash ^= get_hash_value(captured_piece & PIECE_MASK, self.white_to_move, to, hash_values);
            self.hash ^= get_hash_value(moved_piece_val, !self.white_to_move, to, hash_values);
            self.game_stage += GAME_STAGE_VALUES[(captured_piece & PIECE_MASK) as usize];

            if flags & MOVE_FLAG_PROMOTION == 0 {
                self.write_piece(moved_piece, from);
                self.hash ^= get_hash_value(moved_piece_val, !self.white_to_move, from, hash_values);
            } else {
                let color_flag = if self.white_to_move { COLOR_BLACK } else { 0 };
                self.write_piece(PIECE_PAWN | color_flag, from);
                self.hash ^= get_hash_value(PIECE_PAWN, !self.white_to_move, from, hash_values);
                self.game_stage -= GAME_STAGE_VALUES[(moved_piece & PIECE_MASK) as usize];
                self.game_stage += GAME_STAGE_VALUES[PIECE_PAWN as usize];
            }
        } else if flags == MOVE_KING_CASTLE || flags == MOVE_QUEEN_CASTLE {
            let king_from;
            let rook_to;
            let rook_from;
            let king_to = to;
            if flags == MOVE_KING_CASTLE {
                rook_from = king_to + 1;
                rook_to = king_to - 1;
                king_from = king_to - 2;
            } else {
                rook_from = king_to - 2;
                rook_to = king_to + 1;
                king_from = king_to + 2;
            }

            let color_flag = if self.white_to_move { COLOR_BLACK } else { 0 };
            self.write_piece(PIECE_NONE, king_to);
            self.hash ^= get_hash_value(PIECE_KING, !self.white_to_move, king_to, hash_values);
            self.write_piece(PIECE_NONE, rook_to);
            self.hash ^= get_hash_value(PIECE_ROOK, !self.white_to_move, rook_to, hash_values);
            self.write_piece(PIECE_KING | color_flag, king_from);
            self.hash ^= get_hash_value(PIECE_KING, !self.white_to_move, king_from, hash_values);
            self.write_piece(PIECE_ROOK | color_flag, rook_from);
            self.hash ^= get_hash_value(PIECE_ROOK, !self.white_to_move, rook_from, hash_values);
        } else {
            if ep_capture {
                let opponent_color = if self.white_to_move { 0 } else { COLOR_BLACK };
                let diff = (to as isize).checked_sub_unsigned(from).unwrap();
                if diff == 7 || diff == -9 {
                    self.write_piece(PIECE_PAWN | opponent_color, from - 1);
                    self.hash ^= get_hash_value(PIECE_PAWN, self.white_to_move, from - 1, hash_values);
                } else {
                    self.write_piece(PIECE_PAWN | opponent_color, from + 1);
                    self.hash ^= get_hash_value(PIECE_PAWN, self.white_to_move, from + 1, hash_values);
                }
                self.game_stage += GAME_STAGE_VALUES[PIECE_PAWN as usize];
            }

            let moved_piece_val = moved_piece & PIECE_MASK;
            self.write_piece(PIECE_NONE, to);
            self.hash ^= get_hash_value(moved_piece_val, !self.white_to_move, to, hash_values);

            if flags & MOVE_FLAG_PROMOTION == 0 {
                self.write_piece(moved_piece, from);
                self.hash ^= get_hash_value(moved_piece_val, !self.white_to_move, from, hash_values);
            } else {
                let color_flag = if self.white_to_move { COLOR_BLACK } else { 0 };
                self.write_piece(PIECE_PAWN | color_flag, from);
                self.hash ^= get_hash_value(PIECE_PAWN, !self.white_to_move, from, hash_values);
                self.game_stage -= GAME_STAGE_VALUES[(moved_piece & PIECE_MASK) as usize];
                self.game_stage += GAME_STAGE_VALUES[PIECE_PAWN as usize];
            }
        }

        if self.en_passant_target_square_index.is_some() {
            let file = file_8x8(self.en_passant_target_square_index.unwrap());
            self.hash ^= hash_values[HASH_VALUES_EP_FILE_IDX + file as usize];
        }
        self.en_passant_target_square_index = rollback.ep_index.pop().unwrap();
        if self.en_passant_target_square_index.is_some() {
            let file = file_8x8(self.en_passant_target_square_index.unwrap());
            self.hash ^= hash_values[HASH_VALUES_EP_FILE_IDX + file as usize];
        }

        let old_castling_rights = self.castling_rights;
        self.castling_rights = rollback.castling_rights.pop().unwrap();
        if old_castling_rights != self.castling_rights {
            let diff = old_castling_rights ^ self.castling_rights;
            for i in 0..4usize {
                if diff & (1 << i) != 0 {
                    self.hash ^= hash_values[HASH_VALUES_CASTLE_BASE_IDX + i];
                }
            }
        }

        self.halfmove_clock = rollback.halfmove_clocks.pop().unwrap();

        if self.white_to_move {
            self.fullmove_counter -= 1;
        }
        self.white_to_move = !self.white_to_move;
        self.hash ^= hash_values[HASH_VALUES_BLACK_TO_MOVE_IDX];
    }

    /// Move must be a simple move piece from x to y. No captures, no pawn double pushes, no castling, etc.
    /// This is a simplified, specialized copy of unmake_move that must stay in sync.
    pub fn unmake_reversible_move_for_repetitions(&mut self, move_index: usize) {
        let m = self.repetitions.get_move_ref(move_index);
        let from = m.from() as usize;
        let to = m.to() as usize;
        let hash_values = &*HASH_VALUES;

        debug_assert_eq!(m.flags(), 0);

        let moved_piece = self.get_piece_64(to);

        let moved_piece_val = moved_piece & PIECE_MASK;
        self.write_piece(PIECE_NONE, to);
        self.hash ^= get_hash_value(moved_piece_val, !self.white_to_move, to, hash_values);
        self.write_piece(moved_piece, from);
        self.hash ^= get_hash_value(moved_piece_val, !self.white_to_move, from, hash_values);

        // Any move that resets this is irreversible so shouldn't need to check for underflow
        self.halfmove_clock -= 1;

        if self.white_to_move {
            self.fullmove_counter -= 1;
        }
        self.white_to_move = !self.white_to_move;
        self.hash ^= hash_values[HASH_VALUES_BLACK_TO_MOVE_IDX];
    }

    /// Move must be a simple move piece from x to y. No captures, no pawn double pushes, no castling, etc.
    /// This is a simplified, specialized copy of make_move that must stay in sync.
    pub fn make_reversible_move_for_repetitions(&mut self, move_index: usize) {
        let m = self.repetitions.get_move_ref(move_index);
        let from = m.from() as usize;
        let to = m.to() as usize;
        let hash_values = &*HASH_VALUES;

        debug_assert_eq!(m.flags(), 0);

        let moved_piece = self.get_piece_64(from);

        let moved_piece_val = moved_piece & PIECE_MASK;
        self.write_piece(PIECE_NONE, from);
        self.hash ^= get_hash_value(moved_piece_val, self.white_to_move, from, hash_values);
        self.write_piece(moved_piece, to);
        self.hash ^= get_hash_value(moved_piece_val, self.white_to_move, to, hash_values);

        self.halfmove_clock += 1;

        if !self.white_to_move {
            self.fullmove_counter += 1;
        }

        self.white_to_move = !self.white_to_move;
        self.hash ^= hash_values[HASH_VALUES_BLACK_TO_MOVE_IDX];
    }
}

// Not going to be super optimized probably and only support basic PGNs
pub fn pgn_to_moves(pgn: &str) -> Vec<Move> {
    let result = Vec::new();
    let board = Board::from_fen(STARTING_FEN);
    let rollback = MoveRollback::default();

    let parts = pgn.split_ascii_whitespace();
    let turn_pattern = Regex::new(r"[1-9][0-9]*\.").unwrap();
    let move_pattern = Regex::new(r"([nNbBrRqQkK]?)([a-f][1-8])").unwrap();
    for (i, part) in parts.enumerate() {
        if i % 3 == 0 {
            if !turn_pattern.is_match(part) {
                panic!("Expected '{part}' at index {i} to be a move number");
            }
            continue;
        } else {
            let Some(captures) = move_pattern.captures(part) else {
                panic!("Expected '{part}' at index {i} to be a move")
            };
            let piece_type = &captures[1];
            let square = &captures[2];
            let chars = square.chars();
        }
    }

    unimplemented!();

    result
}

pub fn square_indices_to_moves(indices: Vec<(u8, u8, Option<u16>)>) -> Vec<ScoredMove> {
    let mut result = Vec::new();
    let mut board = Board::from_fen(STARTING_FEN).unwrap();
    let mut rollback = MoveRollback::default();
    let history_table = [[[0; 64]; 6]; 2];

    for (i, r#move) in indices.iter().enumerate() {
        let mut moves = board.generate_legal_moves_without_history();
        let Some(gen_move_pos) = moves.iter().position(|m| {
            if m.m.from() != r#move.0 as u16 || m.m.to() != r#move.1 as u16 {
                return false;
            }

            match r#move.2 {
                Some(p) => m.m.flags() & 0x03 == p,
                None => true,
            }
        }) else {
            debug!("{:?}", board);
            error!(
                "Requested move {} from {} {} to {} {} but it was not found in the board state",
                i + 1,
                r#move.0,
                index_8x8_to_pos_str(r#move.0),
                r#move.1,
                index_8x8_to_pos_str(r#move.1)
            );
            panic!("Requested move not found");
        };
        let gen_move = moves.swap_remove(gen_move_pos);

        board.make_move(&gen_move.m, &mut rollback);
        result.push(gen_move);
    }

    result
}

pub fn find_and_run_moves(board: &mut Board, indices: Vec<(u8, u8, Option<u16>)>) {
    let mut rollback = MoveRollback::default();
    let history_table = [[[0; 64]; 6]; 2];

    for (i, r#move) in indices.iter().enumerate() {
        let mut moves = board.generate_pseudo_legal_moves_without_history();
        let Some(gen_move_pos) = moves.iter().position(|m| {
            if m.m.from() != r#move.0 as u16 || m.m.to() != r#move.1 as u16 {
                return false;
            }

            match r#move.2 {
                Some(p) => m.m.flags() & FLAGS_MASK_PROMO == p,
                None => true,
            }
        }) else {
            error!(
                "Requested move {} from {} {} to {} {} but it was not found in the board state",
                i + 1,
                r#move.0,
                index_8x8_to_pos_str(r#move.0),
                r#move.1,
                index_8x8_to_pos_str(r#move.1)
            );
            error!("{:#?}", board);
            panic!("Requested move not found");
        };
        let gen_move = moves.swap_remove(gen_move_pos);

        // Pawn moves and captures are irreversible so we can clear previous game states.
        let mut clear_threefold_repetition = gen_move.m.flags() != 0;
        if !clear_threefold_repetition {
            let piece = board.get_piece_64(gen_move.m.from() as usize);
            clear_threefold_repetition = piece & PIECE_MASK == PIECE_PAWN;
        }

        if clear_threefold_repetition {
            board.repetitions.clear();
        }

        let (legal, _) = board.test_legality_and_maybe_make_move(gen_move.m, &mut rollback);
        if !legal {
            error!(
                "Requested move {} from {} {} to {} {}. Move is pseudo legal but not legal.",
                i + 1,
                r#move.0,
                index_8x8_to_pos_str(r#move.0),
                r#move.1,
                index_8x8_to_pos_str(r#move.1)
            );
            error!("{:#?}", board);
            panic!("Requested move is pseudo legal but not legal");
        }
    }
}

#[inline]
fn check_and_disable_castling(board: &mut Board, castling: CastlingValue, hash_values: &[u64; 781]) {
    if board.castling_rights & (1 << castling as u8) != 0 {
        board.castling_rights &= !(1 << castling as u8);
        board.hash ^= hash_values[HASH_VALUES_CASTLE_BASE_IDX + castling as usize];
    }
}<|MERGE_RESOLUTION|>--- conflicted
+++ resolved
@@ -8,12 +8,8 @@
         PIECE_MASK, PIECE_NONE, PIECE_PAWN, PIECE_ROOK,
     },
     evaluate::GAME_STAGE_VALUES,
-<<<<<<< HEAD
-    move_generator::{generate_legal_moves_without_history, generate_pseudo_legal_moves_without_history, test_legality_and_maybe_make_move, ScoredMove},
-=======
     move_generator::{ScoredMove, ENABLE_UNMAKE_MOVE_TEST},
     search::DEFAULT_HISTORY_TABLE,
->>>>>>> 11962ed6
     STARTING_FEN,
 };
 
