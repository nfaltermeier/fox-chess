--- conflicted
+++ resolved
@@ -68,12 +68,7 @@
     pub piece_bitboards: [[u64; 7]; 2],
     pub side_occupancy: [u64; 2],
     pub occupancy: u64,
-<<<<<<< HEAD
-    pub piecesquare_midgame: i16,
-    pub piecesquare_endgame: i16,
     pub bishop_colors: [u8; 2],
-=======
->>>>>>> 1fcddbcb
 }
 
 impl Board {
@@ -125,12 +120,7 @@
             piece_bitboards: [[0; 7]; 2],
             side_occupancy: [0; 2],
             occupancy: 0,
-<<<<<<< HEAD
-            piecesquare_midgame: 0,
-            piecesquare_endgame: 0,
             bishop_colors: [0; 2],
-=======
->>>>>>> 1fcddbcb
         };
         let mut board_index: usize = 56;
         let hash_values = &*HASH_VALUES;
