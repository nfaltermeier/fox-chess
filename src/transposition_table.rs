use log::error;

use crate::moves::Move;

<<<<<<< HEAD
#[derive(Copy, Clone, PartialEq, Eq)]
=======
pub enum TableType {
    Main,
    Quiescense,
}

#[derive(Copy, Clone)]
>>>>>>> 3058fced
pub enum MoveType {
    FailHigh,
    Best,
    FailLow,
}

#[derive(Copy, Clone)]
pub struct TTEntry {
    pub hash: u64,
    pub important_move: Move,
    pub move_type: MoveType,
    pub eval: i16,
    pub move_num: u16,
}

impl Default for TTEntry {
    fn default() -> Self {
        TTEntry {
            hash: 0,
            important_move: Move { data: 0 },
            move_type: MoveType::FailHigh,
            eval: 0,
            move_num: 0,
        }
    }
}

pub struct TranspositionTable {
    main_table: Vec<TTEntry>,
    quiescense_table: Vec<TTEntry>,
    key_mask: usize,
    pub index_collisions: u64,
}

impl TranspositionTable {
    pub fn new(size_log_2: u8) -> TranspositionTable {
        if size_log_2 == 0 {
            error!("Size of 0 given for TranspositionTable");
            panic!("Size of 0 given for TranspositionTable");
        }

        TranspositionTable {
            main_table: vec![TTEntry::default(); 1 << (size_log_2 - 1)],
            quiescense_table: vec![TTEntry::default(); 1 << (size_log_2 - 1)],
            key_mask: (1 << (size_log_2 - 1)) - 1,
            index_collisions: 0,
        }
    }

    pub fn get_entry(&mut self, key: u64, table: TableType) -> Option<TTEntry> {
        let index = key as usize & self.key_mask;
        let table = match table {
            TableType::Main => &self.main_table,
            TableType::Quiescense => &self.quiescense_table,
        };

        if let Some(entry) = table.get(index) {
            // Avoiding wasting an extra 8 bytes per entry by making the struct an Option
            if entry.move_num == 0 {
                return None;
            }

            if entry.hash == key {
                return Some(*entry);
            } else {
                self.index_collisions += 1;
            }
        }

        None
    }

    pub fn store_entry(&mut self, val: TTEntry, table: TableType) {
        let index = val.hash as usize & self.key_mask;
        let table = match table {
            TableType::Main => &mut self.main_table,
            TableType::Quiescense => &mut self.quiescense_table,
        };

        table[index] = val;
    }

    pub fn clear(&mut self) {
        let default_entry = TTEntry::default();
        for i in 0..self.main_table.len() {
            self.main_table[i] = default_entry;
            self.quiescense_table[i] = default_entry;
        }

        self.index_collisions = 0;
    }
}<|MERGE_RESOLUTION|>--- conflicted
+++ resolved
@@ -2,16 +2,12 @@
 
 use crate::moves::Move;
 
-<<<<<<< HEAD
-#[derive(Copy, Clone, PartialEq, Eq)]
-=======
 pub enum TableType {
     Main,
     Quiescense,
 }
 
-#[derive(Copy, Clone)]
->>>>>>> 3058fced
+#[derive(Copy, Clone, PartialEq, Eq)]
 pub enum MoveType {
     FailHigh,
     Best,
