--- conflicted
+++ resolved
@@ -9,11 +9,7 @@
 use clap::Parser;
 use log::{debug, error, info, warn};
 use move_generator::{
-<<<<<<< HEAD
-    can_capture_opponent_king, generate_legal_moves_without_history, perft, PerftStats,
-=======
     perft, PerftStats,
->>>>>>> 11962ed6
     ENABLE_UNMAKE_MOVE_TEST,
 };
 use moves::{square_indices_to_moves, Move, MoveRollback};
@@ -136,7 +132,7 @@
     let mut board = Board::from_fen(fen).unwrap();
     info!("{:#?}", &board);
 
-    let mut moves = generate_legal_moves_without_history(&mut board);
+    let mut moves = board.generate_legal_moves_without_history();
 
     moves.sort_by_key(|m| Reverse(m.score));
 
