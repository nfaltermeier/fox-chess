--- conflicted
+++ resolved
@@ -9,12 +9,8 @@
 use clap::Parser;
 use log::{debug, error, info, warn};
 use move_generator::{
-<<<<<<< HEAD
-    can_capture_opponent_king, generate_moves_without_history, perft, PerftStats, ENABLE_UNMAKE_MOVE_TEST,
-=======
-    can_capture_opponent_king, generate_legal_moves, generate_legal_moves_without_history, perft, PerftStats,
+    can_capture_opponent_king, generate_legal_moves_without_history, perft, PerftStats,
     ENABLE_UNMAKE_MOVE_TEST,
->>>>>>> 2cf7f842
 };
 use moves::{square_indices_to_moves, Move, MoveRollback};
 use search::DEFAULT_HISTORY_TABLE;
@@ -136,7 +132,7 @@
     let mut board = Board::from_fen(fen).unwrap();
     info!("{:#?}", &board);
 
-    let mut moves = generate_moves_without_history(&mut board);
+    let mut moves = generate_legal_moves_without_history(&mut board);
 
     moves.sort_by_key(|m| Reverse(m.score));
 
