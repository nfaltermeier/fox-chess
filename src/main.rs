--- conflicted
+++ resolved
@@ -13,14 +13,9 @@
 use log::{debug, error, info, warn};
 use magic_bitboard::initialize_magic_bitboards;
 use move_generator::ENABLE_UNMAKE_MOVE_TEST;
-<<<<<<< HEAD
-use moves::{square_indices_to_moves, Move, MoveRollback};
-use search::{SearchResult, Searcher, DEFAULT_HISTORY_TABLE};
-use texel::{find_best_params, find_scaling_constant, load_positions, DEFAULT_PARAMS};
-=======
 use moves::{Move, MoveRollback, square_indices_to_moves};
 use search::{DEFAULT_HISTORY_TABLE, SearchResult, Searcher};
->>>>>>> eef499a4
+use texel::{DEFAULT_PARAMS, find_best_params, find_scaling_constant, load_positions};
 use transposition_table::TranspositionTable;
 use uci::UciInterface;
 use vampirc_uci::UciSearchControl;
@@ -33,9 +28,9 @@
 mod moves;
 mod repetition_tracker;
 mod search;
+mod texel;
 mod transposition_table;
 mod uci;
-mod texel;
 
 pub static STARTING_FEN: &str = "rnbqkbnr/pppppppp/8/8/8/8/PPPPPPPP/RNBQKBNR w KQkq - 0 1";
 
@@ -66,7 +61,12 @@
 
     println!("Loading positions from file");
     let positions = load_positions("newest_positions.fen");
-    println!("{} Positions loaded, take to skip ratio: {}/{}", positions.positions.len(), positions.loaded_ratio, positions.skipped_ratio);
+    println!(
+        "{} Positions loaded, take to skip ratio: {}/{}",
+        positions.positions.len(),
+        positions.loaded_ratio,
+        positions.skipped_ratio
+    );
     // find_scaling_constant(positions.positions);
     find_best_params(positions.positions);
 
@@ -175,12 +175,7 @@
         } else {
             result = SearchResult {
                 best_move: r#move.m,
-<<<<<<< HEAD
                 eval: 0,
-=======
-                eval: searcher.quiescense_side_to_move_relative(-i16::MAX, i16::MAX, 255)
-                    * if board.white_to_move { 1 } else { -1 },
->>>>>>> eef499a4
             };
         }
 
