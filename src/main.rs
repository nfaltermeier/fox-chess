#![feature(core_intrinsics)]
#![feature(portable_simd)]

use std::{
    sync::mpsc::{self, TryRecvError},
    thread::sleep,
    time::{Duration, SystemTime},
};

use crate::bench::bench;
use board::{Board, HASH_VALUES};
use build_info::build_info;
use clap::{Parser, Subcommand};
use log::{debug, error};
use magic_bitboard::initialize_magic_bitboards;
use move_generator::ENABLE_UNMAKE_MOVE_TEST;
<<<<<<< HEAD
use moves::{Move, MoveRollback};
use search::{DEFAULT_HISTORY_TABLE, SearchResult, Searcher};
use texel::{find_best_params, load_positions};
use transposition_table::TranspositionTable;
=======
>>>>>>> fb90822b
use uci::UciInterface;
use vampirc_uci::parse_with_unknown;

mod bench;
mod bitboard;
mod board;
mod evaluate;
mod magic_bitboard;
mod move_generator;
mod moves;
mod perft;
mod repetition_tracker;
mod search;
<<<<<<< HEAD
mod texel;
=======
mod time_management;
>>>>>>> fb90822b
mod transposition_table;
mod uci;
mod uci_required_options_helper;

pub static STARTING_FEN: &str = "rnbqkbnr/pppppppp/8/8/8/8/PPPPPPPP/RNBQKBNR w KQkq - 0 1";

build_info!(fn get_build_info);

#[derive(Parser)]
struct CliArgs {
    #[command(subcommand)]
    command: Option<Commands>,
    /// Controls what level of debugging information is logged. Defaults to Error.
    #[arg(long)]
    log_level: Option<log::LevelFilter>,
    /// Controls if debugging information will be logged to the file output.log
    #[arg(long)]
    log_to_file: bool,
}

#[derive(Subcommand)]
enum Commands {
    /// Runs all perft tests if no arguments are provided. Arguments are intended for use with perftree https://github.com/agausmann/perftree
    Perft {
        depth: Option<u8>,
        fen: Option<String>,
        moves: Option<String>,
    },
    /// Runs a benchmark test for the user to verify node count and nodes per second on a new device/build
    Bench,
    /// Prints the version of the program
    Version,
}

fn main() {
    let args = CliArgs::parse();

    let setup_logger_result = setup_logger(&args);
    if setup_logger_result.is_err() {
        panic!("logger setup failed: {}", setup_logger_result.unwrap_err())
    }
    log_panics::init();

    // dereference lazy cell to cause it to initialize
    let _ = *HASH_VALUES;
    initialize_magic_bitboards();

    if ENABLE_UNMAKE_MOVE_TEST {
        error!("Running with ENABLE_UNMAKE_MOVE_TEST enabled. Performance will be degraded heavily.")
    }

    // rayon::ThreadPoolBuilder::new().num_threads(5).build_global().unwrap();

    println!("[{}] Loading positions from file", humantime::format_rfc3339(SystemTime::now()));
    let positions = load_positions(r"C:\Programming\git\fox-chess\target\release\s5.epd");
    println!(
        "[{}] {} Positions loaded",
        humantime::format_rfc3339(SystemTime::now()),
        positions.len()
    );
    // find_scaling_constant(positions.positions);
    find_best_params(positions);

    // hash_values_edit_distance();
}

fn setup_logger(args: &CliArgs) -> Result<(), fern::InitError> {
    let mut logger = fern::Dispatch::new()
        .format(|out, message, record| {
            out.finish(format_args!(
                "[{} {} {}] {}",
                humantime::format_rfc3339_seconds(SystemTime::now()),
                record.level(),
                record.target(),
                message
            ))
        })
        .level(args.log_level.unwrap_or_else(|| {
            if get_build_info().profile.eq_ignore_ascii_case("debug") {
                log::LevelFilter::Debug
            } else {
                log::LevelFilter::Error
            }
        }))
        .level_for("fox_chess::perft", log::LevelFilter::Info)
        .chain(std::io::stderr());

    if args.log_to_file || get_build_info().profile.eq_ignore_ascii_case("debug") {
        logger = logger.chain(fern::log_file("output.log")?);
    }

    logger.apply()?;
    Ok(())
}

fn run_uci() {
    // 2^23 entries -> 128MiB
    let (message_rx, stop_rx) = UciInterface::process_stdin_uci();
    let mut uci = UciInterface::new(23, stop_rx);
    loop {
        match message_rx.try_recv() {
            Ok(val) => {
                if uci.process_command(val) {
                    return;
                }
            }
            Err(TryRecvError::Empty) => {}
            Err(TryRecvError::Disconnected) => {
                error!("stdin channel disconnected");
                panic!("stdin channel disconnected")
            }
        }
        sleep(Duration::from_millis(10));
    }
}

fn handle_startup_command(command: &Commands) {
    match command {
        &Commands::Perft {
            depth,
            ref fen,
            ref moves,
        } => {
            let has_any_subarg = depth.is_some() || fen.is_some() || moves.is_some();

            if !has_any_subarg {
                run_perft_tests();
            } else {
                if let Some(depth) = depth {
                    if let Some(fen) = fen
                        && fen != ""
                    {
                        let mut uci_command = format!("position fen {fen}");
                        if let Some(moves) = moves
                            && moves != ""
                        {
                            uci_command = format!("{uci_command} moves {moves}");
                        }

                        let messages = parse_with_unknown(&uci_command);
                        let (_, stop_rx) = mpsc::channel::<()>();
                        let mut uci = UciInterface::new(2, stop_rx);
                        uci.process_command((uci_command.clone(), messages));

                        uci.get_board_copy().unwrap().start_perft(depth, true);
                        return;
                    }
                }

                error!("If the depth perft argument is provided, fen must also be provided");
            }
        }
        Commands::Bench => {
            bench();
        }
        Commands::Version => {
            println!("{}", UciInterface::get_version());
        }
    }
}

fn do_perfts_up_to(up_to_depth: u8, fen: &str) {
    let mut board = Board::from_fen(fen).unwrap();
    for depth in 1..=up_to_depth {
        board.start_perft(depth, false);
    }
}

fn perft_test_position(fen: &str, expected_results: Vec<(u8, u64)>) {
    let mut board = Board::from_fen(fen).unwrap();

    for (depth, nodes) in expected_results {
        assert_eq!(nodes, board.start_perft(depth, false))
    }
}

fn run_perft_tests() {
    perft_test_position(
        STARTING_FEN,
        vec![
            (1, 20),
            (2, 400),
            (3, 8902),
            (4, 197_281),
            (5, 4_865_609),
            (6, 119_060_324),
        ],
    );
    perft_test_position(
        "r3k2r/p1ppqpb1/bn2pnp1/3PN3/1p2P3/2N2Q1p/PPPBBPPP/R3K2R w KQkq - 1 1",
        vec![(1, 48), (2, 2039), (3, 97_862), (4, 4_085_603), (5, 193_690_690)],
    );
    perft_test_position(
        "8/2p5/3p4/KP5r/1R3p1k/8/4P1P1/8 w - - 1 1",
        vec![(1, 14), (2, 191), (3, 2812), (4, 43_238), (5, 674_624), (6, 11_030_083)],
    );
    perft_test_position(
        "r3k2r/Pppp1ppp/1b3nbN/nP6/BBP1P3/q4N2/Pp1P2PP/R2Q1RK1 w kq - 0 1",
        vec![(1, 6), (2, 264), (3, 9467), (4, 422333), (5, 15_833_292)],
    );
    perft_test_position(
        "rnbq1k1r/pp1Pbppp/2p5/8/2B5/8/PPP1NnPP/RNBQK2R w KQ - 1 8",
        vec![(1, 44), (2, 1486), (3, 62_379), (4, 2_103_487), (5, 89_941_194)],
    );
    perft_test_position(
        "r4rk1/1pp1qppp/p1np1n2/2b1p1B1/2B1P1b1/P1NP1N2/1PP1QPPP/R4RK1 w - - 0 10",
        vec![(1, 46), (2, 2079), (3, 89_890), (4, 3_894_594), (5, 164_075_551)],
    );
}

<<<<<<< HEAD
fn print_moves_from_pos(fen: &str) {
    let mut board = Board::from_fen(fen).unwrap();
    info!("{:#?}", &board);

    let mut moves = board.generate_legal_moves_without_history();

    moves.sort_by_key(|m| Reverse(m.score));

    for r#move in moves {
        info!(
            "{} move order score {}",
            r#move.m.pretty_print(Some(&board)),
            r#move.score
        );
    }
}

fn search_moves_from_pos(fen: &str, depth: u8) {
    let mut board = Board::from_fen(fen).unwrap();
    info!("{:#?}", &board);

    let mut moves = board.generate_legal_moves_without_history();

    moves.sort_by_key(|m| Reverse(m.score));

    let mut rollback = MoveRollback::default();
    let mut transposition_table = TranspositionTable::new(23);
    let mut history = DEFAULT_HISTORY_TABLE;
    let mut best: Option<SearchResult> = None;
    let mut continuation_history = [[[[[0; 64]; 6]; 64]; 6]; 2];

    for r#move in moves {
        info!("{}:", r#move.m.pretty_print(Some(&board)));
        board.make_move(&r#move.m, &mut rollback);

        let (_, stop_rx) = mpsc::channel::<()>();
        let mut searcher = Searcher::new(
            &mut board,
            &mut transposition_table,
            &mut history,
            &stop_rx,
            &mut continuation_history,
            1,
        );

        let mut result;
        if depth != 1 {
            let tc = None;
            let sc = Some(UciSearchControl::depth(depth - 1));

            result = searcher.iterative_deepening_search(&tc, &sc);
            result.best_move = r#move.m;
        } else {
            result = SearchResult {
                best_move: r#move.m,
                score: 0,
            };
        }

        board.unmake_move(&r#move.m, &mut rollback);

        if best.as_ref().is_none_or(|v| {
            v.score * if board.white_to_move { 1 } else { -1 } < result.score * if board.white_to_move { 1 } else { -1 }
        }) {
            best = Some(result);
        }
    }

    if let Some(r) = best {
        debug!(
            "best move: {} eval: {}",
            r.best_move.pretty_print(Some(&board)),
            r.score
        )
    } else {
        debug!("No valid moves");
    }
}

fn make_moves(moves: Vec<Move>, fen: &str) {
    let mut board = Board::from_fen(fen).unwrap();
    let mut rollback = MoveRollback::default();
    for r#move in moves {
        debug!("{:?}", board);
        debug!("{}", r#move.pretty_print(Some(&board)));
        board.make_move(&r#move, &mut rollback);
        let legal = !board.can_capture_opponent_king(true);
        debug!("legality: {}", legal)
    }

    debug!("After all moves");
    debug!("{:?}", board);

    let final_pos_moves = board.generate_legal_moves_without_history();

    if final_pos_moves.is_empty() {
        warn!("No moves found")
    }

    for r#move in final_pos_moves {
        info!("{}", r#move.m.pretty_print(Some(&board)));
    }
}

=======
>>>>>>> fb90822b
fn hash_values_edit_distance() {
    let hash_values = &*HASH_VALUES;
    let mut total_distance = 0;
    let mut total_count = 0;
    let mut pawn_distance = 0;
    let mut pawn_count = 0;

    for x in 8..hash_values.len() {
        // skip unused pawn values
        if (56..=63).contains(&x) || (6 * 64..=6 * 64 + 7).contains(&x) || (6 * 64 + 56..=6 * 64 + 63).contains(&x) {
            continue;
        }

        for y in (x + 1)..hash_values.len() {
            if (56..=63).contains(&y) || (6 * 64..=6 * 64 + 7).contains(&y) || (6 * 64 + 56..=6 * 64 + 63).contains(&y)
            {
                continue;
            }

            let edit_distance = (hash_values[x] ^ hash_values[y]).count_ones();
            total_distance += edit_distance;
            total_count += 1;

            if (x <= 63 || (6 * 64..=6 * 64 + 63).contains(&x)) && (y <= 63 || (6 * 64..=6 * 64 + 63).contains(&y)) {
                pawn_distance += edit_distance;
                pawn_count += 1;
            }
        }
    }

    let total_avg_distance = total_distance as f64 / total_count as f64;
    let pawn_avg_distance = pawn_distance as f64 / pawn_count as f64;

    debug!("total_avg_distance: {total_avg_distance:.2}, pawn_avg_distance: {pawn_avg_distance:.2}")
}<|MERGE_RESOLUTION|>--- conflicted
+++ resolved
@@ -7,20 +7,13 @@
     time::{Duration, SystemTime},
 };
 
-use crate::bench::bench;
+use crate::{bench::bench, texel::{find_best_params, load_positions}};
 use board::{Board, HASH_VALUES};
 use build_info::build_info;
 use clap::{Parser, Subcommand};
 use log::{debug, error};
 use magic_bitboard::initialize_magic_bitboards;
 use move_generator::ENABLE_UNMAKE_MOVE_TEST;
-<<<<<<< HEAD
-use moves::{Move, MoveRollback};
-use search::{DEFAULT_HISTORY_TABLE, SearchResult, Searcher};
-use texel::{find_best_params, load_positions};
-use transposition_table::TranspositionTable;
-=======
->>>>>>> fb90822b
 use uci::UciInterface;
 use vampirc_uci::parse_with_unknown;
 
@@ -34,11 +27,8 @@
 mod perft;
 mod repetition_tracker;
 mod search;
-<<<<<<< HEAD
 mod texel;
-=======
 mod time_management;
->>>>>>> fb90822b
 mod transposition_table;
 mod uci;
 mod uci_required_options_helper;
@@ -249,113 +239,6 @@
     );
 }
 
-<<<<<<< HEAD
-fn print_moves_from_pos(fen: &str) {
-    let mut board = Board::from_fen(fen).unwrap();
-    info!("{:#?}", &board);
-
-    let mut moves = board.generate_legal_moves_without_history();
-
-    moves.sort_by_key(|m| Reverse(m.score));
-
-    for r#move in moves {
-        info!(
-            "{} move order score {}",
-            r#move.m.pretty_print(Some(&board)),
-            r#move.score
-        );
-    }
-}
-
-fn search_moves_from_pos(fen: &str, depth: u8) {
-    let mut board = Board::from_fen(fen).unwrap();
-    info!("{:#?}", &board);
-
-    let mut moves = board.generate_legal_moves_without_history();
-
-    moves.sort_by_key(|m| Reverse(m.score));
-
-    let mut rollback = MoveRollback::default();
-    let mut transposition_table = TranspositionTable::new(23);
-    let mut history = DEFAULT_HISTORY_TABLE;
-    let mut best: Option<SearchResult> = None;
-    let mut continuation_history = [[[[[0; 64]; 6]; 64]; 6]; 2];
-
-    for r#move in moves {
-        info!("{}:", r#move.m.pretty_print(Some(&board)));
-        board.make_move(&r#move.m, &mut rollback);
-
-        let (_, stop_rx) = mpsc::channel::<()>();
-        let mut searcher = Searcher::new(
-            &mut board,
-            &mut transposition_table,
-            &mut history,
-            &stop_rx,
-            &mut continuation_history,
-            1,
-        );
-
-        let mut result;
-        if depth != 1 {
-            let tc = None;
-            let sc = Some(UciSearchControl::depth(depth - 1));
-
-            result = searcher.iterative_deepening_search(&tc, &sc);
-            result.best_move = r#move.m;
-        } else {
-            result = SearchResult {
-                best_move: r#move.m,
-                score: 0,
-            };
-        }
-
-        board.unmake_move(&r#move.m, &mut rollback);
-
-        if best.as_ref().is_none_or(|v| {
-            v.score * if board.white_to_move { 1 } else { -1 } < result.score * if board.white_to_move { 1 } else { -1 }
-        }) {
-            best = Some(result);
-        }
-    }
-
-    if let Some(r) = best {
-        debug!(
-            "best move: {} eval: {}",
-            r.best_move.pretty_print(Some(&board)),
-            r.score
-        )
-    } else {
-        debug!("No valid moves");
-    }
-}
-
-fn make_moves(moves: Vec<Move>, fen: &str) {
-    let mut board = Board::from_fen(fen).unwrap();
-    let mut rollback = MoveRollback::default();
-    for r#move in moves {
-        debug!("{:?}", board);
-        debug!("{}", r#move.pretty_print(Some(&board)));
-        board.make_move(&r#move, &mut rollback);
-        let legal = !board.can_capture_opponent_king(true);
-        debug!("legality: {}", legal)
-    }
-
-    debug!("After all moves");
-    debug!("{:?}", board);
-
-    let final_pos_moves = board.generate_legal_moves_without_history();
-
-    if final_pos_moves.is_empty() {
-        warn!("No moves found")
-    }
-
-    for r#move in final_pos_moves {
-        info!("{}", r#move.m.pretty_print(Some(&board)));
-    }
-}
-
-=======
->>>>>>> fb90822b
 fn hash_values_edit_distance() {
     let hash_values = &*HASH_VALUES;
     let mut total_distance = 0;
