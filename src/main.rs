--- conflicted
+++ resolved
@@ -1,15 +1,9 @@
 use std::{
     cmp::Reverse,
-<<<<<<< HEAD
-    sync::mpsc::{self, TryRecvError},
-    thread::sleep,
-    time::{Duration, Instant, SystemTime},
-=======
     io,
     sync::mpsc::{self, Receiver, TryRecvError},
     thread::{self, sleep},
     time::{Duration, SystemTime},
->>>>>>> 929f2ff1
 };
 
 use board::{Board, HASH_VALUES};
@@ -18,19 +12,12 @@
 use magic_bitboard::initialize_magic_bitboards;
 use move_generator::ENABLE_UNMAKE_MOVE_TEST;
 use moves::{square_indices_to_moves, Move, MoveRollback};
-<<<<<<< HEAD
 use search::DEFAULT_HISTORY_TABLE;
 use transposition_table::TranspositionTable;
 use uci::UciInterface;
-
-use num_format::{Locale, ToFormattedString};
 use vampirc_uci::UciSearchControl;
 
-=======
-use uci::UciInterface;
-
 mod bitboard;
->>>>>>> 929f2ff1
 mod board;
 mod evaluate;
 mod magic_bitboard;
@@ -68,16 +55,6 @@
 
     run_uci();
 
-<<<<<<< HEAD
-    // search_moves_from_pos("4k1K1/R7/P3P3/8/8/r7/8/8 w - - 45 104", 9);
-    // do_perft(5, STARTING_FEN);
-    // do_perft(5, "rnbqkbnr/pppppppp/8/8/8/4P3/PPPP1PPP/RNBQKBNR b KQkq - 0 1");
-    // do_perft(4, "r3k2r/p1ppqpb1/bn2pnp1/3PN3/1p2P3/2N2Q1p/PPPBBPPP/R3K2R w KQkq - 1 1");
-    // do_perft(6, "8/2p5/3p4/KP5r/1R3p1k/8/4P1P1/8 w - - 1 1");
-    // do_perft(5, "r3k2r/Pppp1ppp/1b3nbN/nP6/BBP1P3/q4N2/Pp1P2PP/R2Q1RK1 w kq - 0 1");
-    // do_perft(4, "rnbq1k1r/pp1Pbppp/2p5/8/2B5/8/PPP1NnPP/RNBQK2R w KQ - 1 8");
-    // do_perft(4, "r4rk1/1pp1qppp/p1np1n2/2b1p1B1/2B1P1b1/P1NP1N2/1PP1QPPP/R4RK1 w - - 0 10");
-=======
     // print_moves_from_pos("rnbqkbnr/pp1ppppp/8/2p5/1P6/8/P1PPPPPP/RNBQKBNR w KQkq - 0 2");
     // do_perfts_up_to(5, STARTING_FEN);
     // do_perfts_up_to(4, "r3k2r/p1ppqpb1/bn2pnp1/3PN3/1p2P3/2N2Q1p/PPPBBPPP/R3K2R w KQkq - 1 1");
@@ -85,7 +62,6 @@
     // do_perfts_up_to(5, "r3k2r/Pppp1ppp/1b3nbN/nP6/BBP1P3/q4N2/Pp1P2PP/R2Q1RK1 w kq - 0 1");
     // do_perfts_up_to(4, "rnbq1k1r/pp1Pbppp/2p5/8/2B5/8/PPP1NnPP/RNBQK2R w KQ - 1 8");
     // do_perfts_up_to(4, "r4rk1/1pp1qppp/p1np1n2/2b1p1B1/2B1P1b1/P1NP1N2/1PP1QPPP/R4RK1 w - - 0 10");
->>>>>>> 929f2ff1
     // make_moves(Vec::from([ Move { data: 0x0040 }, Move { data: 0x4397 }, Move { data: 0x0144 }, Move { data: 0xc14e } ]), "r3k2r/p1ppqpb1/bn2pnp1/3PN3/1p2P3/2N2Q1p/PPPBBPPP/R3K2R w KQkq - 1 1");
     // run_to_pos(Vec::from([(12, 28), (52, 36), (3, 39), (57, 42), (5, 26), (62, 45), (39, 53)]));
     // hash_values_edit_distance();
@@ -228,58 +204,6 @@
     }
 }
 
-<<<<<<< HEAD
-=======
-fn setup_logger(args: &CliArgs) -> Result<(), fern::InitError> {
-    fern::Dispatch::new()
-        .format(|out, message, record| {
-            out.finish(format_args!(
-                "[{} {} {}] {}",
-                humantime::format_rfc3339_seconds(SystemTime::now()),
-                record.level(),
-                record.target(),
-                message
-            ))
-        })
-        .level(args.log_level)
-        // .level_for("fox_chess::move_generator", log::LevelFilter::Trace)
-        .chain(std::io::stderr())
-        .chain(fern::log_file("output.log")?)
-        .apply()?;
-    Ok(())
-}
-
-fn run_uci() {
-    // 2^23 entries -> 128MiB
-    let mut uci = UciInterface::new(23);
-    let stdin_channel = spawn_stdin_channel();
-    loop {
-        match stdin_channel.try_recv() {
-            Ok(val) => {
-                uci.process_command(val);
-            }
-            Err(TryRecvError::Empty) => {}
-            Err(TryRecvError::Disconnected) => {
-                error!("stdin channel disconnected");
-                panic!("stdin channel disconnected")
-            }
-        }
-        sleep(Duration::from_millis(50));
-    }
-}
-
-// From https://stackoverflow.com/a/55201400
-fn spawn_stdin_channel() -> Receiver<String> {
-    let (tx, rx) = mpsc::channel::<String>();
-    thread::spawn(move || loop {
-        let mut buffer = String::new();
-        io::stdin().read_line(&mut buffer).unwrap();
-        tx.send(buffer).unwrap();
-    });
-    rx
-}
-
->>>>>>> 929f2ff1
 fn hash_values_edit_distance() {
     let hash_values = &*HASH_VALUES;
     let mut total_distance = 0;
