#![feature(core_intrinsics)]

use std::{
    cmp::Reverse,
    sync::mpsc::{self, TryRecvError},
    thread::sleep,
    time::{Duration, SystemTime},
};

use crate::bench::bench;
use board::{Board, HASH_VALUES};
use clap::{Parser, Subcommand};
use log::{debug, error, info, warn};
use magic_bitboard::initialize_magic_bitboards;
use move_generator::ENABLE_UNMAKE_MOVE_TEST;
use moves::{Move, MoveRollback};
use search::{DEFAULT_HISTORY_TABLE, SearchResult, Searcher};
use texel::{find_best_params, load_positions};
use transposition_table::TranspositionTable;
use uci::UciInterface;
use vampirc_uci::{UciSearchControl, parse_with_unknown};

mod bench;
mod bitboard;
mod board;
mod evaluate;
mod magic_bitboard;
mod move_generator;
mod moves;
mod repetition_tracker;
mod search;
mod texel;
mod transposition_table;
mod uci;

pub static STARTING_FEN: &str = "rnbqkbnr/pppppppp/8/8/8/8/PPPPPPPP/RNBQKBNR w KQkq - 0 1";

#[derive(Parser)]
struct CliArgs {
    #[command(subcommand)]
    command: Option<Commands>,
    #[arg(short, long, default_value_t = log::LevelFilter::Debug)]
    log_level: log::LevelFilter,
}

#[derive(Subcommand)]
enum Commands {
    /// Runs all perft tests if no arguments are provided. Arguments are intended for use with perftree https://github.com/agausmann/perftree
    Perft {
        depth: Option<u8>,
        fen: Option<String>,
        moves: Option<String>,
    },
    Bench,
}

fn main() {
    let args = CliArgs::parse();

    let setup_logger_result = setup_logger(&args);
    if setup_logger_result.is_err() {
        panic!("logger setup failed: {}", setup_logger_result.unwrap_err())
    }
    log_panics::init();

    // dereference lazy cell to cause it to initialize
    let _ = *HASH_VALUES;
    initialize_magic_bitboards();

    if ENABLE_UNMAKE_MOVE_TEST {
        error!("Running with ENABLE_UNMAKE_MOVE_TEST enabled. Performance will be degraded heavily.")
    }

<<<<<<< HEAD
    // rayon::ThreadPoolBuilder::new().num_threads(8).build_global().unwrap();

    println!("Loading positions from file");
    let positions = load_positions("set_three_positions.epd");
    println!(
        "{} Positions loaded, take to skip ratio: {}/{}",
        positions.positions.len(),
        positions.loaded_ratio,
        positions.skipped_ratio
    );
    // find_scaling_constant(positions.positions);
    find_best_params(positions.positions);

    // run_uci();
=======
    if let Some(command) = &args.command {
        handle_startup_command(command);
        return;
    }

    run_uci();
>>>>>>> a0c4001e

    // search_moves_from_pos(STARTING_FEN, 1);
    // print_moves_from_pos("rnbqkbnr/pp1ppppp/8/2p5/1P6/8/P1PPPPPP/RNBQKBNR w KQkq - 0 2");
    // make_moves(Vec::from([ Move { data: 0x0040 }, Move { data: 0x4397 }, Move { data: 0x0144 }, Move { data: 0xc14e } ]), "r3k2r/p1ppqpb1/bn2pnp1/3PN3/1p2P3/2N2Q1p/PPPBBPPP/R3K2R w KQkq - 1 1");
    // hash_values_edit_distance();
}

fn handle_startup_command(command: &Commands) {
    match command {
        &Commands::Perft {
            depth,
            ref fen,
            ref moves,
        } => {
            let has_any_subarg = depth.is_some() || fen.is_some() || moves.is_some();

            if !has_any_subarg {
                run_perft_tests();
            } else {
                if let Some(depth) = depth {
                    if let Some(fen) = fen
                        && fen != ""
                    {
                        let mut uci_command = format!("position fen {fen}");
                        if let Some(moves) = moves
                            && moves != ""
                        {
                            uci_command = format!("{uci_command} moves {moves}");
                        }

                        let messages = parse_with_unknown(&uci_command);
                        let (_, stop_rx) = mpsc::channel::<()>();
                        let mut uci = UciInterface::new(2, stop_rx);
                        uci.process_command((uci_command.clone(), messages));

                        uci.get_board_copy().unwrap().start_perft(depth, true);
                        return;
                    }
                }

                error!("If the depth perft argument is provided, fen must also be provided")
            }
        }
        Commands::Bench => {
            bench();
        }
    }
}

fn do_perfts_up_to(up_to_depth: u8, fen: &str) {
    let mut board = Board::from_fen(fen).unwrap();
    for depth in 1..=up_to_depth {
        board.start_perft(depth, false);
    }
}

fn perft_test_position(fen: &str, expected_results: Vec<(u8, u64)>) {
    let mut board = Board::from_fen(fen).unwrap();

    for (depth, nodes) in expected_results {
        assert_eq!(nodes, board.start_perft(depth, false))
    }
}

fn run_perft_tests() {
    perft_test_position(
        STARTING_FEN,
        vec![
            (1, 20),
            (2, 400),
            (3, 8902),
            (4, 197_281),
            (5, 4_865_609),
            (6, 119_060_324),
        ],
    );
    perft_test_position(
        "r3k2r/p1ppqpb1/bn2pnp1/3PN3/1p2P3/2N2Q1p/PPPBBPPP/R3K2R w KQkq - 1 1",
        vec![(1, 48), (2, 2039), (3, 97_862), (4, 4_085_603), (5, 193_690_690)],
    );
    perft_test_position(
        "8/2p5/3p4/KP5r/1R3p1k/8/4P1P1/8 w - - 1 1",
        vec![(1, 14), (2, 191), (3, 2812), (4, 43_238), (5, 674_624), (6, 11_030_083)],
    );
    perft_test_position(
        "r3k2r/Pppp1ppp/1b3nbN/nP6/BBP1P3/q4N2/Pp1P2PP/R2Q1RK1 w kq - 0 1",
        vec![(1, 6), (2, 264), (3, 9467), (4, 422333), (5, 15_833_292)],
    );
    perft_test_position(
        "rnbq1k1r/pp1Pbppp/2p5/8/2B5/8/PPP1NnPP/RNBQK2R w KQ - 1 8",
        vec![(1, 44), (2, 1486), (3, 62_379), (4, 2_103_487), (5, 89_941_194)],
    );
    perft_test_position(
        "r4rk1/1pp1qppp/p1np1n2/2b1p1B1/2B1P1b1/P1NP1N2/1PP1QPPP/R4RK1 w - - 0 10",
        vec![(1, 46), (2, 2079), (3, 89_890), (4, 3_894_594), (5, 164_075_551)],
    );
}

fn print_moves_from_pos(fen: &str) {
    let mut board = Board::from_fen(fen).unwrap();
    info!("{:#?}", &board);

    let mut moves = board.generate_legal_moves_without_history();

    moves.sort_by_key(|m| Reverse(m.score));

    for r#move in moves {
        info!(
            "{} move order score {}",
            r#move.m.pretty_print(Some(&board)),
            r#move.score
        );
    }
}

fn search_moves_from_pos(fen: &str, depth: u8) {
    let mut board = Board::from_fen(fen).unwrap();
    info!("{:#?}", &board);

    let mut moves = board.generate_legal_moves_without_history();

    moves.sort_by_key(|m| Reverse(m.score));

    let mut rollback = MoveRollback::default();
    let mut transposition_table = TranspositionTable::new(23);
    let mut history = DEFAULT_HISTORY_TABLE;
    let mut best: Option<SearchResult> = None;
    let mut continuation_history = [[[[[0; 64]; 6]; 64]; 6]; 2];

    for r#move in moves {
        info!("{}:", r#move.m.pretty_print(Some(&board)));
        board.make_move(&r#move.m, &mut rollback);

        let (_, stop_rx) = mpsc::channel::<()>();
        let mut searcher = Searcher::new(
            &mut board,
            &mut transposition_table,
            &mut history,
            &stop_rx,
            &mut continuation_history,
        );

        let mut result;
        if depth != 1 {
            let tc = None;
            let sc = Some(UciSearchControl::depth(depth - 1));

            result = searcher.iterative_deepening_search(&tc, &sc);
            result.best_move = r#move.m;
        } else {
            result = SearchResult {
                best_move: r#move.m,
                score: 0,
            };
        }

        board.unmake_move(&r#move.m, &mut rollback);

        if best.as_ref().is_none_or(|v| {
            v.score * if board.white_to_move { 1 } else { -1 } < result.score * if board.white_to_move { 1 } else { -1 }
        }) {
            best = Some(result);
        }
    }

    if let Some(r) = best {
        debug!(
            "best move: {} eval: {}",
            r.best_move.pretty_print(Some(&board)),
            r.score
        )
    } else {
        debug!("No valid moves");
    }
}

fn make_moves(moves: Vec<Move>, fen: &str) {
    let mut board = Board::from_fen(fen).unwrap();
    let mut rollback = MoveRollback::default();
    for r#move in moves {
        debug!("{:?}", board);
        debug!("{}", r#move.pretty_print(Some(&board)));
        board.make_move(&r#move, &mut rollback);
        let legal = !board.can_capture_opponent_king(true);
        debug!("legality: {}", legal)
    }

    debug!("After all moves");
    debug!("{:?}", board);

    let final_pos_moves = board.generate_legal_moves_without_history();

    if final_pos_moves.is_empty() {
        warn!("No moves found")
    }

    for r#move in final_pos_moves {
        info!("{}", r#move.m.pretty_print(Some(&board)));
    }
}

fn setup_logger(args: &CliArgs) -> Result<(), fern::InitError> {
    fern::Dispatch::new()
        .format(|out, message, record| {
            out.finish(format_args!(
                "[{} {} {}] {}",
                humantime::format_rfc3339_seconds(SystemTime::now()),
                record.level(),
                record.target(),
                message
            ))
        })
        .level(args.log_level)
        // .level_for("fox_chess::move_generator", log::LevelFilter::Trace)
        .chain(std::io::stderr())
        .chain(fern::log_file("output.log")?)
        .apply()?;
    Ok(())
}

fn run_uci() {
    // 2^23 entries -> 128MiB
    let (message_rx, stop_rx) = UciInterface::process_stdin_uci();
    let mut uci = UciInterface::new(23, stop_rx);
    loop {
        match message_rx.try_recv() {
            Ok(val) => {
                if uci.process_command(val) {
                    return;
                }
            }
            Err(TryRecvError::Empty) => {}
            Err(TryRecvError::Disconnected) => {
                error!("stdin channel disconnected");
                panic!("stdin channel disconnected")
            }
        }
        sleep(Duration::from_millis(10));
    }
}

fn hash_values_edit_distance() {
    let hash_values = &*HASH_VALUES;
    let mut total_distance = 0;
    let mut total_count = 0;
    let mut pawn_distance = 0;
    let mut pawn_count = 0;

    for x in 8..hash_values.len() {
        // skip unused pawn values
        if (56..=63).contains(&x) || (6 * 64..=6 * 64 + 7).contains(&x) || (6 * 64 + 56..=6 * 64 + 63).contains(&x) {
            continue;
        }

        for y in (x + 1)..hash_values.len() {
            if (56..=63).contains(&y) || (6 * 64..=6 * 64 + 7).contains(&y) || (6 * 64 + 56..=6 * 64 + 63).contains(&y)
            {
                continue;
            }

            let edit_distance = (hash_values[x] ^ hash_values[y]).count_ones();
            total_distance += edit_distance;
            total_count += 1;

            if (x <= 63 || (6 * 64..=6 * 64 + 63).contains(&x)) && (y <= 63 || (6 * 64..=6 * 64 + 63).contains(&y)) {
                pawn_distance += edit_distance;
                pawn_count += 1;
            }
        }
    }

    let total_avg_distance = total_distance as f64 / total_count as f64;
    let pawn_avg_distance = pawn_distance as f64 / pawn_count as f64;

    debug!("total_avg_distance: {total_avg_distance:.2}, pawn_avg_distance: {pawn_avg_distance:.2}")
}<|MERGE_RESOLUTION|>--- conflicted
+++ resolved
@@ -71,7 +71,6 @@
         error!("Running with ENABLE_UNMAKE_MOVE_TEST enabled. Performance will be degraded heavily.")
     }
 
-<<<<<<< HEAD
     // rayon::ThreadPoolBuilder::new().num_threads(8).build_global().unwrap();
 
     println!("Loading positions from file");
@@ -85,15 +84,12 @@
     // find_scaling_constant(positions.positions);
     find_best_params(positions.positions);
 
+    // if let Some(command) = &args.command {
+    //     handle_startup_command(command);
+    //     return;
+    // }
+
     // run_uci();
-=======
-    if let Some(command) = &args.command {
-        handle_startup_command(command);
-        return;
-    }
-
-    run_uci();
->>>>>>> a0c4001e
 
     // search_moves_from_pos(STARTING_FEN, 1);
     // print_moves_from_pos("rnbqkbnr/pp1ppppp/8/2p5/1P6/8/P1PPPPPP/RNBQKBNR w KQkq - 0 2");
