--- conflicted
+++ resolved
@@ -12,11 +12,7 @@
 use magic_bitboard::initialize_magic_bitboards;
 use move_generator::ENABLE_UNMAKE_MOVE_TEST;
 use moves::{square_indices_to_moves, Move, MoveRollback};
-<<<<<<< HEAD
-use search::DEFAULT_HISTORY_TABLE;
-=======
 use search::{Searcher, DEFAULT_HISTORY_TABLE};
->>>>>>> 22415685
 use transposition_table::TranspositionTable;
 use uci::UciInterface;
 use vampirc_uci::UciSearchControl;
@@ -140,12 +136,8 @@
         let tc = None;
         let sc = Some(UciSearchControl::depth(depth));
 
-<<<<<<< HEAD
-        board.iterative_deepening_search(&tc, &sc, &mut transposition_table, &mut history, &rx);
-=======
         let mut searcher = Searcher::new(&mut board, &mut transposition_table, &mut history);
         searcher.iterative_deepening_search(&tc, &sc, &rx);
->>>>>>> 22415685
 
         board.unmake_move(&r#move.m, &mut rollback);
     }
