--- conflicted
+++ resolved
@@ -14,12 +14,8 @@
     ENABLE_UNMAKE_MOVE_TEST,
 };
 use moves::{square_indices_to_moves, Move, MoveRollback};
-<<<<<<< HEAD
-use search::prioritize_moves;
+use search::DEFAULT_HISTORY_TABLE;
 use transposition_table::TranspositionTable;
-=======
-use search::DEFAULT_HISTORY_TABLE;
->>>>>>> 3058fced
 use uci::UciInterface;
 
 use num_format::{Locale, ToFormattedString};
@@ -56,11 +52,7 @@
 
     run_uci();
 
-<<<<<<< HEAD
     // search_moves_from_pos("4k1K1/R7/P3P3/8/8/r7/8/8 w - - 45 104", 9);
-=======
-    // print_moves_from_pos("4k3/8/8/8/3qbrp1/3QPB2/4N3/4K3 w - - 0 1");
->>>>>>> 3058fced
     // do_perft(5, STARTING_FEN);
     // do_perft(4, "r3k2r/p1ppqpb1/bn2pnp1/3PN3/1p2P3/2N2Q1p/PPPBBPPP/R3K2R w KQkq - 1 1");
     // do_perft(6, "8/2p5/3p4/KP5r/1R3p1k/8/4P1P1/8 w - - 1 1");
@@ -103,24 +95,34 @@
 
     let mut rollback = MoveRollback::default();
     let mut transposition_table = TranspositionTable::new(23);
-    for r#move in moves {
-<<<<<<< HEAD
-        info!("{}:", r#move.pretty_print(Some(&board)));
-        board.make_move(&r#move, &mut rollback);
+    let mut history = DEFAULT_HISTORY_TABLE;
+    for r#move in moves {
+        info!("{}:", r#move.m.pretty_print(Some(&board)));
+        board.make_move(&r#move.m, &mut rollback);
 
         let tc = None;
         let sc = Some(UciSearchControl::depth(depth));
 
-        board.iterative_deepening_search(&tc, &sc, &mut transposition_table);
-
-        board.unmake_move(&r#move, &mut rollback);
-=======
+        board.iterative_deepening_search(&tc, &sc, &mut transposition_table, &mut history);
+
+        board.unmake_move(&r#move.m, &mut rollback);
+    }
+}
+
+fn print_moves_from_pos(fen: &str) {
+    let mut board = Board::from_fen(fen).unwrap();
+    info!("{:?}", &board);
+
+    let mut moves = generate_moves_without_history(&mut board);
+
+    moves.sort_by_key(|m| Reverse(m.score));
+
+    for r#move in moves {
         info!(
             "{} move order score {}",
             r#move.m.pretty_print(Some(&board)),
             r#move.score
         );
->>>>>>> 3058fced
     }
 }
 
