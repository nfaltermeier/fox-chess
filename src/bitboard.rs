use array_macro::array;

use crate::{
    board::{Board, PIECE_BISHOP, PIECE_KING, PIECE_KNIGHT, PIECE_PAWN, PIECE_QUEEN, PIECE_ROOK},
    magic_bitboard::{COMBINED_BISHOP_RAYS, COMBINED_ROOK_RAYS, lookup_bishop_attack, lookup_rook_attack},
};

// Little endian rank file mapping
pub const A_FILE: u64 = 0x0101010101010101;
pub const B_FILE: u64 = 0x0202020202020202;
pub const G_FILE: u64 = 0x4040404040404040;
pub const H_FILE: u64 = 0x8080808080808080;
pub const RANK_1: u64 = 0x00000000000000FF;
pub const RANK_2: u64 = 0x000000000000FF00;
pub const RANK_3: u64 = 0x0000000000FF0000;
pub const RANK_6: u64 = 0x0000FF0000000000;
pub const RANK_7: u64 = 0x00FF000000000000;
pub const RANK_8: u64 = 0xFF00000000000000;
pub const LIGHT_SQUARES: u64 = 0x55AA55AA55AA55AA;
pub const DARK_SQUARES: u64 = 0xAA55AA55AA55AA55;

pub static BIT_SQUARES: [u64; 64] = array![i => 1 << i; 64];
static KNIGHT_ATTACKS: [u64; 64] = array![i => generate_knight_attack(BIT_SQUARES[i]); 64];
static KING_ATTACKS: [u64; 64] = array![i => generate_king_attack(BIT_SQUARES[i]); 64];
static PAWN_ATTACKS: [[u64; 64]; 2] = array![x => array![y => generate_pawn_attack(BIT_SQUARES[y], x == 0); 64]; 2];
pub static SQUARES_BETWEEN: [[u64; 64]; 64] = array![x => array![y => squares_in_between(x as u64, y as u64); 64]; 64];

pub struct AttacksTo {
    pub attackers: u64,
    pub possible_rook_like_x_rays: u64,
    pub possible_bishop_like_x_rays: u64,
}

#[inline]
pub fn lookup_knight_attack(square_bitindex: u8) -> u64 {
    KNIGHT_ATTACKS[square_bitindex as usize]
}

#[inline]
pub fn lookup_king_attack(square_bitindex: u8) -> u64 {
    KING_ATTACKS[square_bitindex as usize]
}

#[inline]
pub fn lookup_pawn_attack(square_bitindex: u8, white: bool) -> u64 {
    PAWN_ATTACKS[if white { 0 } else { 1 }][square_bitindex as usize]
}

const fn generate_knight_attack(knight_position: u64) -> u64 {
    let mut result = 0;

    result |= (knight_position << 17) & !A_FILE;
    result |= (knight_position << 10) & !(A_FILE | B_FILE);
    result |= (knight_position >> 6) & !(A_FILE | B_FILE);
    result |= (knight_position >> 15) & !A_FILE;
    result |= (knight_position << 15) & !H_FILE;
    result |= (knight_position << 6) & !(G_FILE | H_FILE);
    result |= (knight_position >> 10) & !(G_FILE | H_FILE);
    result |= (knight_position >> 17) & !H_FILE;

    result
}

const fn generate_king_attack(mut king_position: u64) -> u64 {
    let mut result = 0;

    result |= east_one(king_position) | west_one(king_position);
    king_position |= result;
    result |= north_one(king_position) | south_one(king_position);

    result
}

const fn generate_pawn_attack(pawn_position: u64, white: bool) -> u64 {
    if white {
        north_east_one(pawn_position) | north_west_one(pawn_position)
    } else {
        south_east_one(pawn_position) | south_west_one(pawn_position)
    }
}

pub const fn north_one(board: u64) -> u64 {
    board << 8
}

const fn east_one(board: u64) -> u64 {
    (board << 1) & !A_FILE
}

pub const fn south_one(board: u64) -> u64 {
    board >> 8
}

const fn west_one(board: u64) -> u64 {
    (board >> 1) & !H_FILE
}

pub const fn north_east_one(board: u64) -> u64 {
    (board << 9) & !A_FILE
}

pub const fn south_east_one(board: u64) -> u64 {
    (board >> 7) & !A_FILE
}

pub const fn south_west_one(board: u64) -> u64 {
    (board >> 9) & !H_FILE
}

pub const fn north_west_one(board: u64) -> u64 {
    (board << 7) & !H_FILE
}

pub fn pretty_print_bitboard(val: u64) -> String {
    let mut result = String::new();

    for i in (0..8).rev() {
        let v = (val & (0xFF << (8 * i))) >> (8 * i);
        result = format!("{result}\n{:08b}", (v as u8).reverse_bits());
    }

    result
}

/// Returns the index of the set bit
pub fn bitscan_forward_and_reset(num: &mut u64) -> u32 {
    let val = num.trailing_zeros();

    *num &= !(1 << val);

    val
}

/// Code copied from https://www.chessprogramming.org/Square_Attacked_By#Pure_Calculation
/// It is magic I do not understand, but seems to work. Comments are original.
const fn squares_in_between(sq1: u64, sq2: u64) -> u64 {
    let m1 = u64::MAX;
    let a2a7 = 0x0001010101010100;
    let b2g7 = 0x0040201008040200;
    let h1b7 = 0x0002040810204080; /* Thanks Dustin, g2b7 did not work for c1-a3 */

    let btwn = (m1 << sq1) ^ (m1 << sq2);
    let file = (sq2 & 7).wrapping_sub(sq1 & 7);
    let rank = ((sq2 | 7).wrapping_sub(sq1)) >> 3;
    let mut line = ((file & 7).wrapping_sub(1)) & a2a7; /* a2a7 if same file */
    line += 2 * (((rank & 7).wrapping_sub(1)) >> 58); /* b1g1 if same rank */
    line += (((rank.wrapping_sub(file)) & 15).wrapping_sub(1)) & b2g7; /* b2g7 if same diagonal */
    line += (((rank.wrapping_add(file)) & 15).wrapping_sub(1)) & h1b7; /* h1b7 if same antidiag */
    line = line.wrapping_mul(btwn & (!btwn).overflowing_add(1).0); /* mul acts like shift by smaller square */
    line & btwn /* return the bits on that line in-between */
}

pub const fn south_fill(mut b: u64) -> u64 {
    b |= b >> 8;
    b |= b >> 16;
    b |= b >> 32;

    b
}

pub const fn north_fill(mut b: u64) -> u64 {
    b |= b << 8;
    b |= b << 16;
    b |= b << 32;

    b
}

impl Board {
    pub const fn white_passed_pawns(&self) -> u64 {
        let mut front_span =
            south_fill(self.piece_bitboards[1][PIECE_PAWN as usize]) & !self.piece_bitboards[1][PIECE_PAWN as usize];
        front_span |= east_one(front_span) | west_one(front_span);

        let mut blocked_own_pawns = self.piece_bitboards[0][PIECE_PAWN as usize] >> 8;
        blocked_own_pawns = south_fill(blocked_own_pawns);

        self.piece_bitboards[0][PIECE_PAWN as usize] & !front_span & !blocked_own_pawns
    }

    pub const fn black_passed_pawns(&self) -> u64 {
        let mut front_span =
            north_fill(self.piece_bitboards[0][PIECE_PAWN as usize]) & !self.piece_bitboards[0][PIECE_PAWN as usize];
        front_span |= east_one(front_span) | west_one(front_span);

        let mut blocked_own_pawns = self.piece_bitboards[1][PIECE_PAWN as usize] << 8;
        blocked_own_pawns = north_fill(blocked_own_pawns);

        self.piece_bitboards[1][PIECE_PAWN as usize] & !front_span & !blocked_own_pawns
    }

    /// Return value is (open files, half open files)
    pub fn rooks_on_open_files(&self, white: bool) -> (i16, i16) {
        let (side, other_side) = if white { (0, 1) } else { (1, 0) };
        let mut open = 0;
        let mut half_open = 0;

        let mut rooks = self.piece_bitboards[side][PIECE_ROOK as usize];
        while rooks != 0 {
            let rook = BIT_SQUARES[bitscan_forward_and_reset(&mut rooks) as usize];
            let file = north_fill(rook) | south_fill(rook);

            if file & self.piece_bitboards[side][PIECE_PAWN as usize] == 0 {
                if file & self.piece_bitboards[other_side][PIECE_PAWN as usize] == 0 {
                    open += 1;
                } else {
                    half_open += 1;
                }
            }
        }

        (open, half_open)
    }

    pub fn can_probably_promote(&self) -> bool {
        if self.white_to_move {
            let ready_pawns = self.piece_bitboards[0][PIECE_PAWN as usize] & RANK_7;

            if ready_pawns == 0 {
                return false;
            }

            north_one(ready_pawns) & !self.occupancy != 0
                || (north_east_one(ready_pawns) | north_west_one(ready_pawns)) & self.side_occupancy[1] != 0
        } else {
            let ready_pawns = self.piece_bitboards[1][PIECE_PAWN as usize] & RANK_2;

            if ready_pawns == 0 {
                return false;
            }

            south_one(ready_pawns) & !self.occupancy != 0
                || (south_east_one(ready_pawns) | south_west_one(ready_pawns)) & self.side_occupancy[0] != 0
        }
    }

    /// Assumes the color opposite of self.white_to_move is the one taking the pawn en passant
    pub fn can_en_passant(&self, ep_index: u8, pawn_being_taken_idx: usize) -> bool {
        let color_taking_pawn = if self.white_to_move { 1 } else { 0 };
        let color_pawn_being_taken = if self.white_to_move { 0 } else { 1 };

        let mut potential_pawns = lookup_pawn_attack(ep_index, self.white_to_move)
            & self.piece_bitboards[color_taking_pawn][PIECE_PAWN as usize];
        if potential_pawns == 0 {
            return false;
        }

        let king_idx = self.piece_bitboards[color_taking_pawn][PIECE_KING as usize].trailing_zeros() as u8;
        let half_updated_occ = (self.occupancy & !BIT_SQUARES[pawn_being_taken_idx]) | BIT_SQUARES[ep_index as usize];
        let rook_like = self.piece_bitboards[color_pawn_being_taken][PIECE_QUEEN as usize]
            | self.piece_bitboards[color_pawn_being_taken][PIECE_ROOK as usize];
        let bishop_like = self.piece_bitboards[color_pawn_being_taken][PIECE_QUEEN as usize]
            | self.piece_bitboards[color_pawn_being_taken][PIECE_BISHOP as usize];

        while potential_pawns != 0 {
            let pawn_idx = bitscan_forward_and_reset(&mut potential_pawns);
            let updated_occ = half_updated_occ & !BIT_SQUARES[pawn_idx as usize];

            if lookup_rook_attack(king_idx, updated_occ) & rook_like == 0
                && lookup_bishop_attack(king_idx, updated_occ) & bishop_like == 0
            {
                return true;
            }
        }

        false
    }

    /// Gets psuedolegal attackers to a square for both sides
    pub fn get_attacks_to(&self, square_index: u8, occupancy: u64) -> AttacksTo {
        let mut attackers = 0;
        let queens = self.piece_bitboards[0][PIECE_QUEEN as usize] | self.piece_bitboards[1][PIECE_QUEEN as usize];

        // Moving from target square to potential pawn squares so use opposite colors
        attackers |= lookup_pawn_attack(square_index, false) & self.piece_bitboards[0][PIECE_PAWN as usize];
        attackers |= lookup_pawn_attack(square_index, true) & self.piece_bitboards[1][PIECE_PAWN as usize];

        attackers |= lookup_knight_attack(square_index)
            & (self.piece_bitboards[0][PIECE_KNIGHT as usize] | self.piece_bitboards[1][PIECE_KNIGHT as usize]);

        let bishop_like_squares =
            queens | self.piece_bitboards[0][PIECE_BISHOP as usize] | self.piece_bitboards[1][PIECE_BISHOP as usize];
        attackers |= lookup_bishop_attack(square_index, occupancy) & bishop_like_squares;
        let possible_bishop_like_x_rays =
            COMBINED_BISHOP_RAYS[square_index as usize] & bishop_like_squares & !attackers;

        let rook_like_squares =
            queens | self.piece_bitboards[0][PIECE_ROOK as usize] | self.piece_bitboards[1][PIECE_ROOK as usize];
        attackers |= lookup_rook_attack(square_index, occupancy) & rook_like_squares;
        let possible_rook_like_x_rays = COMBINED_ROOK_RAYS[square_index as usize] & rook_like_squares & !attackers;

        attackers |= lookup_king_attack(square_index)
            & (self.piece_bitboards[0][PIECE_KING as usize] | self.piece_bitboards[1][PIECE_KING as usize]);

        AttacksTo {
            attackers,
            possible_rook_like_x_rays,
            possible_bishop_like_x_rays,
        }
    }

    // Code from https://www.chessprogramming.org/SEE_-_The_Swap_Algorithm
    pub fn get_least_valuable_attacker(&self, attacks: u64, color: usize) -> (u64, usize) {
        let boards = &self.piece_bitboards[color];
        for (piece, board) in boards.iter().enumerate().skip(1) {
            let matches = attacks & board;
            if matches != 0 {
                // Same as matches & -matches
                return (matches & (!matches).wrapping_add(1), piece);
            }
        }

        (0, 0)
    }

    pub fn score_pawn_shield(&self, color: usize) -> i16 {
        let pawn_advance = if color == 0 { north_one } else { south_one };

        let shield_row = generate_pawn_attack(self.piece_bitboards[color][PIECE_KING as usize], color == 0)
            | pawn_advance(self.piece_bitboards[color][PIECE_KING as usize]);

        let close_pawns = (shield_row & self.piece_bitboards[color][PIECE_PAWN as usize]).count_ones();
        let far_pawns = (pawn_advance(shield_row) & self.piece_bitboards[color][PIECE_PAWN as usize]).count_ones();

        (2 * close_pawns + far_pawns) as i16
    }
}

#[cfg(test)]
mod bitboard_tests {

    use crate::{STARTING_FEN, board::Board};

    #[test]
    pub fn basic_passed_pawns() {
        let board = Board::from_fen("7k/3Pp2p/8/8/8/8/1PP1PPp1/K7 w - - 0 1").unwrap();

        assert_eq!(3, board.white_passed_pawns().count_ones());
        assert_eq!(2, board.black_passed_pawns().count_ones());
    }

    #[test]
    pub fn doubled_pawns_are_not_passed_pawns() {
        let board = Board::from_fen("7k/8/6p1/6p1/3P4/3P4/8/K7 w - - 0 1").unwrap();

        assert_eq!(1, board.white_passed_pawns().count_ones());
        assert_eq!(1, board.black_passed_pawns().count_ones());
    }

<<<<<<< HEAD
    macro_rules! probably_promote_test {
=======
    macro_rules! pawn_shield_test {
>>>>>>> aadff198
        ($($name:ident: $value:expr,)*) => {
            $(
                #[test]
                fn $name() {
<<<<<<< HEAD
                    let (input, expected) = $value;

                    let board = Board::from_fen(input).unwrap();

                    assert_eq!(expected, board.can_probably_promote());
                }
            )*
        }
    }

    probably_promote_test! {
        starting_position: (STARTING_FEN, false),
        white_open: ("k7/4P3/K7/8/8/8/8/8 w - - 0 1", true),
        black_open: ("k7/8/K7/8/8/8/4p3/8 b - - 0 1", true),
        black_sw: ("k7/8/K7/8/8/8/4p3/3R4 b - - 0 1", true),
        black_se: ("k7/8/K7/8/8/8/4p3/5R2 b - - 0 1", true),
        white_sw: ("k2r4/4P3/K7/8/8/8/8/8 w - - 0 1", true),
        white_se: ("k4r2/4P3/K7/8/8/8/8/8 w - - 0 1", true),
        white_self_blocked: ("k3B3/4P3/K7/8/8/8/8/8 w - - 0 1", false),
        white_opponent_blocked: ("4k3/4P3/3K4/8/8/8/8/8 w - - 0 1", false),
        black_self_blocked: ("8/8/K5k1/8/8/8/4p3/4r3 w - - 0 1", false),
        black_opponent_blocked: ("8/8/8/8/8/3k4/4p3/4K3 b - - 0 1", false),
=======
                    let (fen, expected_white_score, expected_black_score) = $value;

                    let board = Board::from_fen(fen).unwrap();
                    let white_score = board.score_pawn_shield(0);
                    let black_score = board.score_pawn_shield(1);

                    assert_eq!(expected_white_score, white_score);
                    assert_eq!(expected_black_score, black_score);
                }
            )*
        }
    }

    pawn_shield_test! {
        single_close_pawn: ("1k6/1p6/8/8/8/8/6P1/6K1 w - - 0 1", 2, 2),
        single_far_pawn: ("1k6/8/1p6/8/8/6P1/8/6K1 w - - 0 1", 1, 1),
        full_close_shields: ("1k6/ppp5/8/8/8/8/5PPP/6K1 w - - 0 1", 6, 6),
        mixed_shields: ("1k6/1pp5/p7/8/8/6PP/5P2/6K1 w - - 0 1", 4, 5),
        completely_full_shields: ("1k6/ppp5/ppp5/8/8/5PPP/5PPP/6K1 w - - 0 1", 9, 9),
        shield_not_position_dependent: ("8/4k3/3ppp2/5P2/4P3/4K3/8/8 w - - 0 1", 3, 6),
>>>>>>> aadff198
    }
}<|MERGE_RESOLUTION|>--- conflicted
+++ resolved
@@ -347,16 +347,11 @@
         assert_eq!(1, board.black_passed_pawns().count_ones());
     }
 
-<<<<<<< HEAD
     macro_rules! probably_promote_test {
-=======
-    macro_rules! pawn_shield_test {
->>>>>>> aadff198
         ($($name:ident: $value:expr,)*) => {
             $(
                 #[test]
                 fn $name() {
-<<<<<<< HEAD
                     let (input, expected) = $value;
 
                     let board = Board::from_fen(input).unwrap();
@@ -379,7 +374,13 @@
         white_opponent_blocked: ("4k3/4P3/3K4/8/8/8/8/8 w - - 0 1", false),
         black_self_blocked: ("8/8/K5k1/8/8/8/4p3/4r3 w - - 0 1", false),
         black_opponent_blocked: ("8/8/8/8/8/3k4/4p3/4K3 b - - 0 1", false),
-=======
+    }
+
+    macro_rules! pawn_shield_test {
+        ($($name:ident: $value:expr,)*) => {
+            $(
+                #[test]
+                fn $name() {
                     let (fen, expected_white_score, expected_black_score) = $value;
 
                     let board = Board::from_fen(fen).unwrap();
@@ -400,6 +401,5 @@
         mixed_shields: ("1k6/1pp5/p7/8/8/6PP/5P2/6K1 w - - 0 1", 4, 5),
         completely_full_shields: ("1k6/ppp5/ppp5/8/8/5PPP/5PPP/6K1 w - - 0 1", 9, 9),
         shield_not_position_dependent: ("8/4k3/3ppp2/5P2/4P3/4K3/8/8 w - - 0 1", 3, 6),
->>>>>>> aadff198
     }
 }