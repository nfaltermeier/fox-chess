use array_macro::array;

use crate::board::{Board, PIECE_PAWN, PIECE_ROOK};

// Little endian rank file mapping
pub const A_FILE: u64 = 0x0101010101010101;
pub const B_FILE: u64 = 0x0202020202020202;
pub const G_FILE: u64 = 0x4040404040404040;
pub const H_FILE: u64 = 0x8080808080808080;
pub const RANK_1: u64 = 0x00000000000000FF;
pub const RANK_2: u64 = 0x000000000000FF00;
pub const RANK_3: u64 = 0x0000000000FF0000;
pub const RANK_6: u64 = 0x0000FF0000000000;
pub const RANK_7: u64 = 0x00FF000000000000;
pub const RANK_8: u64 = 0xFF00000000000000;
pub const LIGHT_SQUARES: u64 = 0x55AA55AA55AA55AA;
pub const DARK_SQUARES: u64 = 0xAA55AA55AA55AA55;

pub static BIT_SQUARES: [u64; 64] = array![i => 1 << i; 64];
static KNIGHT_ATTACKS: [u64; 64] = array![i => generate_knight_attack(BIT_SQUARES[i]); 64];
static KING_ATTACKS: [u64; 64] = array![i => generate_king_attack(BIT_SQUARES[i]); 64];
static PAWN_ATTACKS: [[u64; 64]; 2] = array![x => array![y => generate_pawn_attack(BIT_SQUARES[y], x == 0); 64]; 2];
pub static SQUARES_BETWEEN: [[u64; 64]; 64] = array![x => array![y => squares_in_between(x as u64, y as u64); 64]; 64];

#[inline]
pub fn lookup_knight_attack(square_bitindex: u8) -> u64 {
    KNIGHT_ATTACKS[square_bitindex as usize]
}

#[inline]
pub fn lookup_king_attack(square_bitindex: u8) -> u64 {
    KING_ATTACKS[square_bitindex as usize]
}

#[inline]
pub fn lookup_pawn_attack(square_bitindex: u8, white: bool) -> u64 {
    PAWN_ATTACKS[if white { 0 } else { 1 }][square_bitindex as usize]
}

const fn generate_knight_attack(knight_position: u64) -> u64 {
    let mut result = 0;

    result |= (knight_position << 17) & !A_FILE;
    result |= (knight_position << 10) & !(A_FILE | B_FILE);
    result |= (knight_position >> 6) & !(A_FILE | B_FILE);
    result |= (knight_position >> 15) & !A_FILE;
    result |= (knight_position << 15) & !H_FILE;
    result |= (knight_position << 6) & !(G_FILE | H_FILE);
    result |= (knight_position >> 10) & !(G_FILE | H_FILE);
    result |= (knight_position >> 17) & !H_FILE;

    result
}

const fn generate_king_attack(mut king_position: u64) -> u64 {
    let mut result = 0;

    result |= east_one(king_position) | west_one(king_position);
    king_position |= result;
    result |= north_one(king_position) | south_one(king_position);

    result
}

const fn generate_pawn_attack(pawn_position: u64, white: bool) -> u64 {
    if white {
        north_east_one(pawn_position) | north_west_one(pawn_position)
    } else {
        south_east_one(pawn_position) | south_west_one(pawn_position)
    }
}

pub const fn north_one(board: u64) -> u64 {
    board << 8
}

const fn east_one(board: u64) -> u64 {
    (board << 1) & !A_FILE
}

pub const fn south_one(board: u64) -> u64 {
    board >> 8
}

const fn west_one(board: u64) -> u64 {
    (board >> 1) & !H_FILE
}

pub const fn north_east_one(board: u64) -> u64 {
    (board << 9) & !A_FILE
}

pub const fn south_east_one(board: u64) -> u64 {
    (board >> 7) & !A_FILE
}

pub const fn south_west_one(board: u64) -> u64 {
    (board >> 9) & !H_FILE
}

pub const fn north_west_one(board: u64) -> u64 {
    (board << 7) & !H_FILE
}

pub fn pretty_print_bitboard(val: u64) -> String {
    let mut result = String::new();

    for i in (0..8).rev() {
        let v = (val & (0xFF << (8 * i))) >> (8 * i);
        result = format!("{result}\n{:08b}", (v as u8).reverse_bits());
    }

    result
}

/// Returns the index of the set bit
pub fn bitscan_forward_and_reset(num: &mut u64) -> u32 {
    let val = num.trailing_zeros();

    *num &= !(1 << val);

    val
}

/// Code copied from https://www.chessprogramming.org/Square_Attacked_By#Pure_Calculation
/// It is magic I do not understand, but seems to work. Comments are original.
const fn squares_in_between(sq1: u64, sq2: u64) -> u64 {
    let m1 = u64::MAX;
    let a2a7 = 0x0001010101010100;
    let b2g7 = 0x0040201008040200;
    let h1b7 = 0x0002040810204080; /* Thanks Dustin, g2b7 did not work for c1-a3 */

    let btwn = (m1 << sq1) ^ (m1 << sq2);
    let file = (sq2 & 7).wrapping_sub(sq1 & 7);
    let rank = ((sq2 | 7).wrapping_sub(sq1)) >> 3;
    let mut line = ((file & 7).wrapping_sub(1)) & a2a7; /* a2a7 if same file */
    line += 2 * (((rank & 7).wrapping_sub(1)) >> 58); /* b1g1 if same rank */
    line += (((rank.wrapping_sub(file)) & 15).wrapping_sub(1)) & b2g7; /* b2g7 if same diagonal */
    line += (((rank.wrapping_add(file)) & 15).wrapping_sub(1)) & h1b7; /* h1b7 if same antidiag */
    line = line.wrapping_mul(btwn & (!btwn).overflowing_add(1).0); /* mul acts like shift by smaller square */
    line & btwn /* return the bits on that line in-between */
}

pub const fn south_fill(mut b: u64) -> u64 {
    b |= b >> 8;
    b |= b >> 16;
    b |= b >> 32;

    b
}

pub const fn north_fill(mut b: u64) -> u64 {
    b |= b << 8;
    b |= b << 16;
    b |= b << 32;

    b
}

impl Board {
    pub const fn white_passed_pawns(&self) -> u64 {
        let mut front_span =
            south_fill(self.piece_bitboards[1][PIECE_PAWN as usize]) & !self.piece_bitboards[1][PIECE_PAWN as usize];
        front_span |= east_one(front_span) | west_one(front_span);

        let mut blocked_own_pawns = self.piece_bitboards[0][PIECE_PAWN as usize] >> 8;
        blocked_own_pawns = south_fill(blocked_own_pawns);

        self.piece_bitboards[0][PIECE_PAWN as usize] & !front_span & !blocked_own_pawns
    }

    pub const fn black_passed_pawns(&self) -> u64 {
        let mut front_span =
            north_fill(self.piece_bitboards[0][PIECE_PAWN as usize]) & !self.piece_bitboards[0][PIECE_PAWN as usize];
        front_span |= east_one(front_span) | west_one(front_span);

        let mut blocked_own_pawns = self.piece_bitboards[1][PIECE_PAWN as usize] << 8;
        blocked_own_pawns = north_fill(blocked_own_pawns);

        self.piece_bitboards[1][PIECE_PAWN as usize] & !front_span & !blocked_own_pawns
    }

<<<<<<< HEAD
    /// Return value is (open files, half open files)
    pub fn rooks_on_open_files(&self, white: bool) -> (i16, i16) {
        let (side, other_side) = if white { (0, 1) } else { (1, 0) };
        let mut open = 0;
        let mut half_open = 0;

        let mut rooks = self.piece_bitboards[side][PIECE_ROOK as usize];
        while rooks != 0 {
            let rook = BIT_SQUARES[bitscan_forward_and_reset(&mut rooks) as usize];
            let file = north_fill(rook) | south_fill(rook);

            if file & self.piece_bitboards[side][PIECE_PAWN as usize] == 0 {
                if file & self.piece_bitboards[other_side][PIECE_PAWN as usize] == 0 {
                    open += 1;
                } else {
                    half_open += 1;
                }
            }
        }

        (open, half_open)
=======
    pub fn can_probably_promote(&self) -> bool {
        if self.white_to_move {
            let ready_pawns = self.piece_bitboards[0][PIECE_PAWN as usize] & RANK_7;

            if ready_pawns == 0 {
                return false;
            }

            north_one(ready_pawns) & !self.occupancy != 0
                || (north_east_one(ready_pawns) | north_west_one(ready_pawns)) & self.side_occupancy[1] != 0
        } else {
            let ready_pawns = self.piece_bitboards[1][PIECE_PAWN as usize] & RANK_2;

            if ready_pawns == 0 {
                return false;
            }

            south_one(ready_pawns) & !self.occupancy != 0
                || (south_east_one(ready_pawns) | south_west_one(ready_pawns)) & self.side_occupancy[0] != 0
        }
>>>>>>> 90c902e3
    }
}

#[cfg(test)]
mod bitboard_tests {

    use crate::{STARTING_FEN, board::Board};

    #[test]
    pub fn basic_passed_pawns() {
        let board = Board::from_fen("7k/3Pp2p/8/8/8/8/1PP1PPp1/K7 w - - 0 1").unwrap();

        assert_eq!(3, board.white_passed_pawns().count_ones());
        assert_eq!(2, board.black_passed_pawns().count_ones());
    }

    #[test]
    pub fn doubled_pawns_are_not_passed_pawns() {
        let board = Board::from_fen("7k/8/6p1/6p1/3P4/3P4/8/K7 w - - 0 1").unwrap();

        assert_eq!(1, board.white_passed_pawns().count_ones());
        assert_eq!(1, board.black_passed_pawns().count_ones());
    }

    macro_rules! probably_promote_test {
        ($($name:ident: $value:expr,)*) => {
            $(
                #[test]
                fn $name() {
                    let (input, expected) = $value;

                    let board = Board::from_fen(input).unwrap();

                    assert_eq!(expected, board.can_probably_promote());
                }
            )*
        }
    }

    probably_promote_test! {
        starting_position: (STARTING_FEN, false),
        white_open: ("k7/4P3/K7/8/8/8/8/8 w - - 0 1", true),
        black_open: ("k7/8/K7/8/8/8/4p3/8 b - - 0 1", true),
        black_sw: ("k7/8/K7/8/8/8/4p3/3R4 b - - 0 1", true),
        black_se: ("k7/8/K7/8/8/8/4p3/5R2 b - - 0 1", true),
        white_sw: ("k2r4/4P3/K7/8/8/8/8/8 w - - 0 1", true),
        white_se: ("k4r2/4P3/K7/8/8/8/8/8 w - - 0 1", true),
        white_self_blocked: ("k3B3/4P3/K7/8/8/8/8/8 w - - 0 1", false),
        white_opponent_blocked: ("4k3/4P3/3K4/8/8/8/8/8 w - - 0 1", false),
        black_self_blocked: ("8/8/K5k1/8/8/8/4p3/4r3 w - - 0 1", false),
        black_opponent_blocked: ("8/8/8/8/8/3k4/4p3/4K3 b - - 0 1", false),
    }
}<|MERGE_RESOLUTION|>--- conflicted
+++ resolved
@@ -180,7 +180,6 @@
         self.piece_bitboards[1][PIECE_PAWN as usize] & !front_span & !blocked_own_pawns
     }
 
-<<<<<<< HEAD
     /// Return value is (open files, half open files)
     pub fn rooks_on_open_files(&self, white: bool) -> (i16, i16) {
         let (side, other_side) = if white { (0, 1) } else { (1, 0) };
@@ -202,7 +201,8 @@
         }
 
         (open, half_open)
-=======
+    }
+
     pub fn can_probably_promote(&self) -> bool {
         if self.white_to_move {
             let ready_pawns = self.piece_bitboards[0][PIECE_PAWN as usize] & RANK_7;
@@ -223,7 +223,6 @@
             south_one(ready_pawns) & !self.occupancy != 0
                 || (south_east_one(ready_pawns) | south_west_one(ready_pawns)) & self.side_occupancy[0] != 0
         }
->>>>>>> 90c902e3
     }
 }
 
