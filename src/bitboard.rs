--- conflicted
+++ resolved
@@ -206,7 +206,6 @@
         (open, half_open)
     }
 
-<<<<<<< HEAD
     pub fn can_probably_promote(&self) -> bool {
         if self.white_to_move {
             let ready_pawns = self.piece_bitboards[0][PIECE_PAWN as usize] & RANK_7;
@@ -227,7 +226,8 @@
             south_one(ready_pawns) & !self.occupancy != 0
                 || (south_east_one(ready_pawns) | south_west_one(ready_pawns)) & self.side_occupancy[0] != 0
         }
-=======
+    }
+
     /// Assumes the color opposite of self.white_to_move is the one taking the pawn en passant
     pub fn can_en_passant(&self, ep_index: u8, pawn_being_taken_idx: usize) -> bool {
         let color_taking_pawn = if self.white_to_move { 1 } else { 0 };
@@ -258,7 +258,6 @@
         }
 
         false
->>>>>>> 53dfbec9
     }
 }
 
