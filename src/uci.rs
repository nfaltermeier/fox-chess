use std::{
    io,
    process::exit,
    sync::mpsc::{self, Receiver},
    thread,
    time::{Duration, Instant},
};

use build_info::build_info;
use build_info::VersionControl::Git;
use log::{debug, error, trace};
use vampirc_uci::{parse_with_unknown, UciMessage, UciPiece};

use crate::{
    board::Board,
    evaluate::{DOUBLED_PAWN_PENALTY, ISOLATED_PAWN_PENALTY, MATE_THRESHOLD, MATE_VALUE},
<<<<<<< HEAD
    moves::{find_and_run_moves, Move, FLAGS_PROMO_BISHOP, FLAGS_PROMO_KNIGHT, FLAGS_PROMO_QUEEN, FLAGS_PROMO_ROOK},
    search::{HistoryTable, SearchStats},
=======
    moves::{find_and_run_moves, FLAGS_PROMO_BISHOP, FLAGS_PROMO_KNIGHT, FLAGS_PROMO_QUEEN, FLAGS_PROMO_ROOK},
    search::{HistoryTable, SearchStats, Searcher},
>>>>>>> d51c7f6a
    transposition_table::TranspositionTable,
    STARTING_FEN,
};

pub struct UciInterface {
    board: Option<Board>,
    transposition_table: TranspositionTable,
    history_table: HistoryTable,
    stop_rx: Receiver<()>,
}

build_info!(fn get_build_info);

impl UciInterface {
    pub fn new(tt_size_log_2: u8, stop_rx: Receiver<()>) -> UciInterface {
        UciInterface {
            board: None,
            transposition_table: TranspositionTable::new(tt_size_log_2),
            history_table: [[[0; 64]; 6]; 2],
            stop_rx,
        }
    }

    // how to communicate with the engine while it is computing? How necessary is that?
    pub fn process_command(&mut self, cmds: (String, Vec<UciMessage>)) {
        debug!("Received UCI cmd string '{}'", cmds.0);
        for m in cmds.1 {
            match m {
                UciMessage::Uci => {
                    let build_info = get_build_info();
                    let commit;
                    match &build_info.version_control {
                        Some(vc) => match vc {
                            Git(g) => {
                                commit = format!("{}{}", g.commit_short_id, if g.dirty { "*" } else { "" });
                            }
                        },
                        None => {
                            commit = "".to_string();
                        }
                    }

                    println!("id name FoxChess {} {}", build_info.profile, commit);
                    println!("id author IDK");
                    println!("uciok");
                    println!("option name IsolatedPawnPenalty type spin default 35 min -100 max 100");
                    println!("option name DoubledPawnPenalty type spin default 25 min 0 max 100");
                }
                UciMessage::IsReady => {
                    println!("readyok")
                }
                UciMessage::UciNewGame => {
                    self.board = None;
                    self.transposition_table.clear();
                    self.history_table = [[[0; 64]; 6]; 2];
                }
                UciMessage::Position { startpos, fen, moves } => {
                    // TODO: optimize for how cutechess works, try to not recalculate the whole game? Or recalculate without searching for moves?
                    let start = Instant::now();
                    if startpos {
                        self.board = Some(Board::from_fen(STARTING_FEN).unwrap())
                    } else if fen.is_some() {
                        let fen_str = fen.unwrap().0;
                        let result = Board::from_fen(&fen_str);
                        match result {
                            Ok(b) => self.board = Some(b),
                            Err(err_msg) => {
                                error!(
                                    "Failed to parse FEN from UCI. Error message: {err_msg}. FEN: {}",
                                    fen_str
                                )
                            }
                        }
                    }

                    if !moves.is_empty() && self.board.is_some() {
                        debug!("running {} moves", moves.len());
                        let mapped = moves.iter().map(|m| {
                            let from = (m.from.file as u8) - b'a' + ((m.from.rank - 1) * 8);
                            let to = (m.to.file as u8) - b'a' + ((m.to.rank - 1) * 8);
                            let mut promo = None;
                            if m.promotion.is_some() {
                                promo = match m.promotion.unwrap() {
                                    UciPiece::Knight => Some(FLAGS_PROMO_KNIGHT),
                                    UciPiece::Bishop => Some(FLAGS_PROMO_BISHOP),
                                    UciPiece::Rook => Some(FLAGS_PROMO_ROOK),
                                    UciPiece::Queen => Some(FLAGS_PROMO_QUEEN),
                                    _ => {
                                        error!("Unexpected promotion value '{:?}'", m.promotion.unwrap());
                                        panic!("Unexpected promotion value")
                                    }
                                };
                            }

                            (from, to, promo)
                        });

                        find_and_run_moves(self.board.as_mut().unwrap(), mapped.collect())
                    }
                    let duration = start.elapsed();
                    debug!("Position with {} moves took {duration:#?} to calculate", moves.len());

                    trace!("At end of position. {:#?}", self.board);
                }
                UciMessage::Go {
                    time_control,
                    search_control,
                } => {
                    trace!("At start of go. {:#?}", self.board);
                    if let Some(b) = self.board.as_mut() {
<<<<<<< HEAD
                        // Drain the queue before searching
                        for _ in self.stop_rx.try_iter() {}

                        let search_result = b.iterative_deepening_search(
                            &time_control,
                            &search_control,
                            &mut self.transposition_table,
                            &mut self.history_table,
                            &self.stop_rx,
                        );
=======
                        let mut searcher = Searcher::new(b, &mut self.transposition_table, &mut self.history_table);

                        let search_result = searcher.iterative_deepening_search(&time_control, &search_control);
>>>>>>> d51c7f6a

                        println!("bestmove {}", search_result.best_move.simple_long_algebraic_notation());

                        debug!(
                            "transposition_table index collisions {}",
                            self.transposition_table.index_collisions
                        );
                        self.transposition_table.index_collisions = 0;
                    } else {
                        error!("Board must be set with position first");
                    }
                }
                UciMessage::Stop => {
                    // Stop is handled with a separate receiver that is monitored in alpha_beta_init
                }
                UciMessage::Quit => exit(0),
                UciMessage::SetOption { name, value } => match name.as_str() {
                    "IsolatedPawnPenalty" => {
                        if let Some(ipp) = value {
                            ISOLATED_PAWN_PENALTY.set(
                                ipp.parse()
                                    .expect("IsolatedPawnPenalty setoption value was not a valid number"),
                            );
                        }
                    }
                    "DoubledPawnPenalty" => {
                        if let Some(ipp) = value {
                            DOUBLED_PAWN_PENALTY.set(
                                ipp.parse()
                                    .expect("DoubledPawnPenalty setoption value was not a valid number"),
                            );
                        }
                    }
                    _ => {
                        error!("Unknown UCI setoption name '{name}'");
                    }
                },
                UciMessage::Unknown(message, err) => {
                    if message.starts_with("go perft") {
                        let parts = message.split(' ').collect::<Vec<_>>();
                        if parts.len() < 3 {
                            error!("Expected format: go perft [depth]");
                            return;
                        }

                        if let Some(board) = &mut self.board {
                            match parts.get(2).unwrap().parse::<u8>() {
                                Ok(depth) => {
                                    board.start_perft(depth, true);
                                }
                                Err(e) => {
                                    error!("Failed to parse depth argument as u8. Error: {e:#?}");
                                }
                            }
                        } else {
                            error!("Board must be set with position first");
                        }
                    } else {
                        error!("Unknown UCI cmd in '{message}'. Parsing error: {err:?}");
                    }
                }
                _ => {
                    error!("Unhandled UCI cmd in '{}'", cmds.0)
                }
            }
        }
    }

    pub fn print_search_info(eval: i16, stats: &SearchStats, elapsed: &Duration, pv: &Vec<Move>) {
        let score_string;
        let abs_cp = eval.abs();
        if abs_cp >= MATE_THRESHOLD {
            let diff = MATE_VALUE - abs_cp;
            let moves = (diff as f32 / 20.0).ceil();
            score_string = format!("score mate {}{moves}", if eval < 0 { "-" } else { "" });
        } else {
            score_string = format!("score cp {eval}");
        }

        let nps = stats.quiescense_nodes as f64 / elapsed.as_secs_f64();
        println!(
            "info {score_string} nodes {} depth {} nps {:.0} time {} pv {} str leafnodes {} quiescense_cut_by_hopeless {}",
            stats.quiescense_nodes,
            stats.depth,
            nps,
            elapsed.as_millis(),
            pv.iter().rev().map(|m| m.simple_long_algebraic_notation()).collect::<Vec<String>>().join(" "),
            stats.leaf_nodes,
            stats.quiescense_cut_by_hopeless
        );
    }

    // Based off of https://stackoverflow.com/a/55201400
    pub fn process_stdin_uci() -> (Receiver<(String, Vec<UciMessage>)>, Receiver<()>) {
        let (message_tx, message_rx) = mpsc::channel::<(String, Vec<UciMessage>)>();
        let (stop_tx, stop_rx) = mpsc::channel::<()>();
        thread::spawn(move || loop {
            let mut buffer = String::new();
            io::stdin().read_line(&mut buffer).unwrap();
            let messages = parse_with_unknown(&buffer);

            for m in &messages {
                match m {
                    UciMessage::Stop | UciMessage::Quit => {
                        stop_tx.send(()).expect("sending stop command failed");
                    }
                    _ => {}
                }
            }

            message_tx
                .send((buffer, messages))
                .expect("sending uci commands failed");
        });
        (message_rx, stop_rx)
    }
}<|MERGE_RESOLUTION|>--- conflicted
+++ resolved
@@ -14,13 +14,8 @@
 use crate::{
     board::Board,
     evaluate::{DOUBLED_PAWN_PENALTY, ISOLATED_PAWN_PENALTY, MATE_THRESHOLD, MATE_VALUE},
-<<<<<<< HEAD
     moves::{find_and_run_moves, Move, FLAGS_PROMO_BISHOP, FLAGS_PROMO_KNIGHT, FLAGS_PROMO_QUEEN, FLAGS_PROMO_ROOK},
-    search::{HistoryTable, SearchStats},
-=======
-    moves::{find_and_run_moves, FLAGS_PROMO_BISHOP, FLAGS_PROMO_KNIGHT, FLAGS_PROMO_QUEEN, FLAGS_PROMO_ROOK},
     search::{HistoryTable, SearchStats, Searcher},
->>>>>>> d51c7f6a
     transposition_table::TranspositionTable,
     STARTING_FEN,
 };
@@ -131,22 +126,13 @@
                 } => {
                     trace!("At start of go. {:#?}", self.board);
                     if let Some(b) = self.board.as_mut() {
-<<<<<<< HEAD
                         // Drain the queue before searching
                         for _ in self.stop_rx.try_iter() {}
 
-                        let search_result = b.iterative_deepening_search(
-                            &time_control,
-                            &search_control,
-                            &mut self.transposition_table,
-                            &mut self.history_table,
-                            &self.stop_rx,
-                        );
-=======
                         let mut searcher = Searcher::new(b, &mut self.transposition_table, &mut self.history_table);
 
-                        let search_result = searcher.iterative_deepening_search(&time_control, &search_control);
->>>>>>> d51c7f6a
+                        let search_result =
+                            searcher.iterative_deepening_search(&time_control, &search_control, &self.stop_rx);
 
                         println!("bestmove {}", search_result.best_move.simple_long_algebraic_notation());
 
