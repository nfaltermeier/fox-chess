--- conflicted
+++ resolved
@@ -13,13 +13,8 @@
 
 use crate::{
     board::Board,
-<<<<<<< HEAD
-    evaluate::{DOUBLED_PAWN_PENALTY, ISOLATED_PAWN_PENALTY},
+    evaluate::{DOUBLED_PAWN_PENALTY, ISOLATED_PAWN_PENALTY, MATE_THRESHOLD, MATE_VALUE},
     moves::{find_and_run_moves, Move, FLAGS_PROMO_BISHOP, FLAGS_PROMO_KNIGHT, FLAGS_PROMO_QUEEN, FLAGS_PROMO_ROOK},
-=======
-    evaluate::{DOUBLED_PAWN_PENALTY, ISOLATED_PAWN_PENALTY, MATE_THRESHOLD, MATE_VALUE},
-    moves::{find_and_run_moves, FLAGS_PROMO_BISHOP, FLAGS_PROMO_KNIGHT, FLAGS_PROMO_QUEEN, FLAGS_PROMO_ROOK},
->>>>>>> 929f2ff1
     search::{HistoryTable, SearchStats},
     transposition_table::TranspositionTable,
     STARTING_FEN,
@@ -203,11 +198,7 @@
                     }
                 }
                 _ => {
-<<<<<<< HEAD
                     error!("Unhandled UCI cmd in '{}'", cmds.0)
-=======
-                    error!("Unhandled UCI cmd in '{cmd}'");
->>>>>>> 929f2ff1
                 }
             }
         }
