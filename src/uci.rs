use std::{
    io,
    process::exit,
    sync::mpsc::{self, Receiver},
    thread,
    time::{Duration, Instant},
};

use build_info::build_info;
use build_info::VersionControl::Git;
use log::{debug, error, trace};
use vampirc_uci::{parse_with_unknown, UciMessage, UciPiece};

use crate::{
    board::Board,
    evaluate::{DOUBLED_PAWN_PENALTY, ISOLATED_PAWN_PENALTY, MATE_THRESHOLD, MATE_VALUE},
    moves::{find_and_run_moves, Move, FLAGS_PROMO_BISHOP, FLAGS_PROMO_KNIGHT, FLAGS_PROMO_QUEEN, FLAGS_PROMO_ROOK},
<<<<<<< HEAD
    search::{HistoryTable, SearchStats},
=======
    search::{HistoryTable, SearchStats, Searcher},
>>>>>>> 22415685
    transposition_table::TranspositionTable,
    STARTING_FEN,
};

pub struct UciInterface {
    board: Option<Board>,
    transposition_table: TranspositionTable,
    history_table: HistoryTable,
    stop_rx: Receiver<()>,
}

build_info!(fn get_build_info);

impl UciInterface {
    pub fn new(tt_size_log_2: u8, stop_rx: Receiver<()>) -> UciInterface {
        UciInterface {
            board: None,
            transposition_table: TranspositionTable::new(tt_size_log_2),
            history_table: [[[0; 64]; 6]; 2],
            stop_rx,
        }
    }

    // how to communicate with the engine while it is computing? How necessary is that?
    pub fn process_command(&mut self, cmds: (String, Vec<UciMessage>)) {
        debug!("Received UCI cmd string '{}'", cmds.0);
        for m in cmds.1 {
            match m {
                UciMessage::Uci => {
                    let build_info = get_build_info();
                    let commit;
                    match &build_info.version_control {
                        Some(vc) => match vc {
                            Git(g) => {
                                commit = format!("{}{}", g.commit_short_id, if g.dirty { "*" } else { "" });
                            }
                        },
                        None => {
                            commit = "".to_string();
                        }
                    }

                    println!("id name FoxChess {} {}", build_info.profile, commit);
                    println!("id author IDK");
                    println!("uciok");
                    println!("option name IsolatedPawnPenalty type spin default 35 min -100 max 100");
                    println!("option name DoubledPawnPenalty type spin default 25 min 0 max 100");
                }
                UciMessage::IsReady => {
                    println!("readyok")
                }
                UciMessage::UciNewGame => {
                    self.board = None;
                    self.transposition_table.clear();
                    self.history_table = [[[0; 64]; 6]; 2];
                }
                UciMessage::Position { startpos, fen, moves } => {
                    // TODO: optimize for how cutechess works, try to not recalculate the whole game? Or recalculate without searching for moves?
                    let start = Instant::now();
                    if startpos {
                        self.board = Some(Board::from_fen(STARTING_FEN).unwrap())
                    } else if fen.is_some() {
                        let fen_str = fen.unwrap().0;
                        let result = Board::from_fen(&fen_str);
                        match result {
                            Ok(b) => self.board = Some(b),
                            Err(err_msg) => {
                                error!(
                                    "Failed to parse FEN from UCI. Error message: {err_msg}. FEN: {}",
                                    fen_str
                                )
                            }
                        }
                    }

                    if !moves.is_empty() && self.board.is_some() {
                        debug!("running {} moves", moves.len());
                        let mapped = moves.iter().map(|m| {
                            let from = (m.from.file as u8) - b'a' + ((m.from.rank - 1) * 8);
                            let to = (m.to.file as u8) - b'a' + ((m.to.rank - 1) * 8);
                            let mut promo = None;
                            if m.promotion.is_some() {
                                promo = match m.promotion.unwrap() {
                                    UciPiece::Knight => Some(FLAGS_PROMO_KNIGHT),
                                    UciPiece::Bishop => Some(FLAGS_PROMO_BISHOP),
                                    UciPiece::Rook => Some(FLAGS_PROMO_ROOK),
                                    UciPiece::Queen => Some(FLAGS_PROMO_QUEEN),
                                    _ => {
                                        error!("Unexpected promotion value '{:?}'", m.promotion.unwrap());
                                        panic!("Unexpected promotion value")
                                    }
                                };
                            }

                            (from, to, promo)
                        });

                        find_and_run_moves(self.board.as_mut().unwrap(), mapped.collect())
                    }
                    let duration = start.elapsed();
                    debug!("Position with {} moves took {duration:#?} to calculate", moves.len());

                    trace!("At end of position. {:#?}", self.board);
                }
                UciMessage::Go {
                    time_control,
                    search_control,
                } => {
                    trace!("At start of go. {:#?}", self.board);
                    if let Some(b) = self.board.as_mut() {
                        // Drain the queue before searching
                        for _ in self.stop_rx.try_iter() {}

<<<<<<< HEAD
                        let search_result = b.iterative_deepening_search(
                            &time_control,
                            &search_control,
                            &mut self.transposition_table,
                            &mut self.history_table,
                            &self.stop_rx,
                        );
=======
                        let mut searcher = Searcher::new(b, &mut self.transposition_table, &mut self.history_table);

                        let search_result =
                            searcher.iterative_deepening_search(&time_control, &search_control, &self.stop_rx);
>>>>>>> 22415685

                        println!("bestmove {}", search_result.best_move.simple_long_algebraic_notation());

                        debug!(
                            "transposition_table index collisions {}",
                            self.transposition_table.index_collisions
                        );
                        self.transposition_table.index_collisions = 0;
                    } else {
                        error!("Board must be set with position first");
                    }
                }
                UciMessage::Stop => {
                    // Stop is handled with a separate receiver that is monitored in alpha_beta_init
                }
                UciMessage::Quit => exit(0),
                UciMessage::SetOption { name, value } => match name.as_str() {
                    "IsolatedPawnPenalty" => {
                        if let Some(ipp) = value {
                            ISOLATED_PAWN_PENALTY.set(
                                ipp.parse()
                                    .expect("IsolatedPawnPenalty setoption value was not a valid number"),
                            );
                        }
                    }
                    "DoubledPawnPenalty" => {
                        if let Some(ipp) = value {
                            DOUBLED_PAWN_PENALTY.set(
                                ipp.parse()
                                    .expect("DoubledPawnPenalty setoption value was not a valid number"),
                            );
                        }
                    }
                    _ => {
                        error!("Unknown UCI setoption name '{name}'");
                    }
                },
                UciMessage::Unknown(message, err) => {
                    if message.starts_with("go perft") {
                        let parts = message.split(' ').collect::<Vec<_>>();
                        if parts.len() < 3 {
                            error!("Expected format: go perft [depth]");
                            return;
                        }

                        if let Some(board) = &mut self.board {
                            match parts.get(2).unwrap().parse::<u8>() {
                                Ok(depth) => {
                                    board.start_perft(depth, true);
                                }
                                Err(e) => {
                                    error!("Failed to parse depth argument as u8. Error: {e:#?}");
                                }
                            }
                        } else {
                            error!("Board must be set with position first");
                        }
                    } else {
                        error!("Unknown UCI cmd in '{message}'. Parsing error: {err:?}");
                    }
                }
                _ => {
<<<<<<< HEAD
                    error!("Unhandled UCI cmd in '{}'", cmds.0);
=======
                    error!("Unhandled UCI cmd in '{}'", cmds.0)
>>>>>>> 22415685
                }
            }
        }
    }

    pub fn print_search_info(eval: i16, stats: &SearchStats, elapsed: &Duration, pv: &Vec<Move>) {
        let score_string;
        let abs_cp = eval.abs();
        if abs_cp >= MATE_THRESHOLD {
            let diff = MATE_VALUE - abs_cp;
            let moves = (diff as f32 / 20.0).ceil();
            score_string = format!("score mate {}{moves}", if eval < 0 { "-" } else { "" });
        } else {
            score_string = format!("score cp {eval}");
        }

        let nps = stats.quiescense_nodes as f64 / elapsed.as_secs_f64();
        println!(
            "info {score_string} nodes {} depth {} nps {:.0} time {} pv {} str leafnodes {} quiescense_cut_by_hopeless {}",
            stats.quiescense_nodes,
            stats.depth,
            nps,
            elapsed.as_millis(),
            pv.iter().rev().map(|m| m.simple_long_algebraic_notation()).collect::<Vec<String>>().join(" "),
            stats.leaf_nodes,
            stats.quiescense_cut_by_hopeless
        );
    }

    // Based off of https://stackoverflow.com/a/55201400
    pub fn process_stdin_uci() -> (Receiver<(String, Vec<UciMessage>)>, Receiver<()>) {
        let (message_tx, message_rx) = mpsc::channel::<(String, Vec<UciMessage>)>();
        let (stop_tx, stop_rx) = mpsc::channel::<()>();
        thread::spawn(move || loop {
            let mut buffer = String::new();
            io::stdin().read_line(&mut buffer).unwrap();
            let messages = parse_with_unknown(&buffer);

            for m in &messages {
                match m {
                    UciMessage::Stop | UciMessage::Quit => {
                        stop_tx.send(()).expect("sending stop command failed");
                    }
                    _ => {}
                }
            }

            message_tx
                .send((buffer, messages))
                .expect("sending uci commands failed");
        });
        (message_rx, stop_rx)
    }
}<|MERGE_RESOLUTION|>--- conflicted
+++ resolved
@@ -15,11 +15,7 @@
     board::Board,
     evaluate::{DOUBLED_PAWN_PENALTY, ISOLATED_PAWN_PENALTY, MATE_THRESHOLD, MATE_VALUE},
     moves::{find_and_run_moves, Move, FLAGS_PROMO_BISHOP, FLAGS_PROMO_KNIGHT, FLAGS_PROMO_QUEEN, FLAGS_PROMO_ROOK},
-<<<<<<< HEAD
-    search::{HistoryTable, SearchStats},
-=======
     search::{HistoryTable, SearchStats, Searcher},
->>>>>>> 22415685
     transposition_table::TranspositionTable,
     STARTING_FEN,
 };
@@ -133,20 +129,10 @@
                         // Drain the queue before searching
                         for _ in self.stop_rx.try_iter() {}
 
-<<<<<<< HEAD
-                        let search_result = b.iterative_deepening_search(
-                            &time_control,
-                            &search_control,
-                            &mut self.transposition_table,
-                            &mut self.history_table,
-                            &self.stop_rx,
-                        );
-=======
                         let mut searcher = Searcher::new(b, &mut self.transposition_table, &mut self.history_table);
 
                         let search_result =
                             searcher.iterative_deepening_search(&time_control, &search_control, &self.stop_rx);
->>>>>>> 22415685
 
                         println!("bestmove {}", search_result.best_move.simple_long_algebraic_notation());
 
@@ -209,11 +195,7 @@
                     }
                 }
                 _ => {
-<<<<<<< HEAD
                     error!("Unhandled UCI cmd in '{}'", cmds.0);
-=======
-                    error!("Unhandled UCI cmd in '{}'", cmds.0)
->>>>>>> 22415685
                 }
             }
         }
