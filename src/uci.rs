use std::{
    process::exit,
    time::{Duration, Instant},
};

use build_info::build_info;
use build_info::VersionControl::Git;
use log::{debug, error, trace};
use vampirc_uci::{parse_with_unknown, UciMessage, UciPiece};

use crate::{
    board::Board,
    evaluate::{DOUBLED_PAWN_PENALTY, ISOLATED_PAWN_PENALTY},
    moves::{find_and_run_moves, FLAGS_PROMO_BISHOP, FLAGS_PROMO_KNIGHT, FLAGS_PROMO_QUEEN, FLAGS_PROMO_ROOK},
    search::{HistoryTable, SearchStats},
    transposition_table::TranspositionTable,
    STARTING_FEN,
};

pub struct UciInterface {
    board: Option<Board>,
    transposition_table: TranspositionTable,
    history_table: HistoryTable,
}

build_info!(fn get_build_info);

impl UciInterface {
    pub fn new(tt_size_log_2: u8) -> UciInterface {
        UciInterface {
            board: None,
            transposition_table: TranspositionTable::new(tt_size_log_2),
            history_table: [[[0; 64]; 6]; 2],
        }
    }

    // how to communicate with the engine while it is computing? How necessary is that?
    pub fn process_command(&mut self, cmd: String) {
        debug!("Received UCI cmd string '{cmd}'");
        let messages = parse_with_unknown(&cmd);
        for m in messages {
            match m {
                UciMessage::Uci => {
                    let build_info = get_build_info();
                    let commit;
                    match &build_info.version_control {
                        Some(vc) => match vc {
                            Git(g) => {
                                commit = format!("{}{}", g.commit_short_id, if g.dirty { "*" } else { "" });
                            }
                        },
                        None => {
                            commit = "".to_string();
                        }
                    }

                    println!("id name FoxChess {} {}", build_info.profile, commit);
                    println!("id author IDK");
                    println!("uciok");
                    println!("option name IsolatedPawnPenalty type spin default 35 min -100 max 100");
                    println!("option name DoubledPawnPenalty type spin default 25 min 0 max 100");
                }
                UciMessage::IsReady => {
                    println!("readyok")
                }
                UciMessage::UciNewGame => {
                    self.board = None;
                    self.transposition_table.clear();
                    self.history_table = [[[0; 64]; 6]; 2];
                }
                UciMessage::Position { startpos, fen, moves } => {
                    // TODO: optimize for how cutechess works, try to not recalculate the whole game? Or recalculate without searching for moves?
                    let start = Instant::now();
                    if startpos {
                        self.board = Some(Board::from_fen(STARTING_FEN).unwrap())
                    } else if fen.is_some() {
                        let fen_str = fen.unwrap().0;
                        let result = Board::from_fen(&fen_str);
                        match result {
                            Ok(b) => self.board = Some(b),
                            Err(err_msg) => {
                                error!(
                                    "Failed to parse FEN from UCI. Error message: {err_msg}. FEN: {}",
                                    fen_str
                                )
                            }
                        }
                    }

                    if !moves.is_empty() && self.board.is_some() {
                        debug!("running {} moves", moves.len());
                        let mapped = moves.iter().map(|m| {
                            let from = (m.from.file as u8) - b'a' + ((m.from.rank - 1) * 8);
                            let to = (m.to.file as u8) - b'a' + ((m.to.rank - 1) * 8);
                            let mut promo = None;
                            if m.promotion.is_some() {
                                promo = match m.promotion.unwrap() {
                                    UciPiece::Knight => Some(FLAGS_PROMO_KNIGHT),
                                    UciPiece::Bishop => Some(FLAGS_PROMO_BISHOP),
                                    UciPiece::Rook => Some(FLAGS_PROMO_ROOK),
                                    UciPiece::Queen => Some(FLAGS_PROMO_QUEEN),
                                    _ => {
                                        error!("Unexpected promotion value '{:?}'", m.promotion.unwrap());
                                        panic!("Unexpected promotion value")
                                    }
                                };
                            }

                            (from, to, promo)
                        });

                        find_and_run_moves(self.board.as_mut().unwrap(), mapped.collect())
                    }
                    let duration = start.elapsed();
                    debug!("Position with {} moves took {duration:#?} to calculate", moves.len());

                    trace!("At end of position. {:#?}", self.board);
                }
                UciMessage::Go {
                    time_control,
                    search_control,
                } => {
                    trace!("At start of go. {:#?}", self.board);
                    if let Some(b) = self.board.as_mut() {
                        let move_data = b.iterative_deepening_search(
                            &time_control,
                            &search_control,
                            &mut self.transposition_table,
                            &mut self.history_table,
                        );

                        println!("bestmove {}", move_data.0.simple_long_algebraic_notation());

                        debug!(
                            "transposition_table index collisions {}",
                            self.transposition_table.index_collisions
                        );
                        self.transposition_table.index_collisions = 0;
                    }
                }
                UciMessage::Stop => {
                    // error!("UCI stop command but this is not implemented");
                    // unimplemented!("UCI stop command")
                    // println!("bestmove <>")
                }
                UciMessage::Quit => exit(0),
                UciMessage::SetOption { name, value } => match name.as_str() {
                    "IsolatedPawnPenalty" => {
                        if let Some(ipp) = value {
                            ISOLATED_PAWN_PENALTY.set(
                                ipp.parse()
                                    .expect("IsolatedPawnPenalty setoption value was not a valid number"),
                            );
                        }
                    }
                    "DoubledPawnPenalty" => {
                        if let Some(ipp) = value {
                            DOUBLED_PAWN_PENALTY.set(
                                ipp.parse()
                                    .expect("DoubledPawnPenalty setoption value was not a valid number"),
                            );
                        }
                    }
                    _ => {
                        error!("Unknown UCI setoption name '{name}'");
                    }
                },
                UciMessage::Unknown(message, err) => {
                    error!("Unknown UCI cmd in '{message}'. Parsing error: {err:?}")
                }
                _ => {
                    error!("Unhandled UCI cmd in '{cmd}'")
                }
            }
        }
    }

    pub fn print_search_info(eval: i16, stats: &SearchStats, elapsed: &Duration) {
        let score_string;
        let abs_cp = eval.abs();
        if abs_cp >= 19800 {
            let diff = 20000 - abs_cp;
            let moves = (diff as f32 / 20.0).ceil();
            score_string = format!("score mate {}{moves}", if eval < 0 { "-" } else { "" });
        } else {
            score_string = format!("score cp {eval}");
        }

        let nps = stats.quiescense_nodes as f64 / elapsed.as_secs_f64();
        println!(
<<<<<<< HEAD
            "info {score_string} nodes {} depth {} nps {:.0} time {} pv {} str leafnodes {}",
=======
            "info {score_string} nodes {} depth {} nps {:.0} time {} str leafnodes {} quiescense_cut_by_hopeless {}",
>>>>>>> 3058fced
            stats.quiescense_nodes,
            stats.depth,
            nps,
            elapsed.as_millis(),
            stats.pv.iter().map(|m| m.simple_long_algebraic_notation()).collect::<Vec<String>>().join(" "),
            stats.leaf_nodes,
            stats.quiescense_cut_by_hopeless
        );
    }
}<|MERGE_RESOLUTION|>--- conflicted
+++ resolved
@@ -188,11 +188,7 @@
 
         let nps = stats.quiescense_nodes as f64 / elapsed.as_secs_f64();
         println!(
-<<<<<<< HEAD
-            "info {score_string} nodes {} depth {} nps {:.0} time {} pv {} str leafnodes {}",
-=======
-            "info {score_string} nodes {} depth {} nps {:.0} time {} str leafnodes {} quiescense_cut_by_hopeless {}",
->>>>>>> 3058fced
+            "info {score_string} nodes {} depth {} nps {:.0} time {} pv {} str leafnodes {} quiescense_cut_by_hopeless {}",
             stats.quiescense_nodes,
             stats.depth,
             nps,
