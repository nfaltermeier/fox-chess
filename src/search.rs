use std::{cmp::Reverse, i16, sync::mpsc::Receiver, time::Instant};

use log::{debug, error};
use vampirc_uci::{UciSearchControl, UciTimeControl};

use crate::{
    board::{Board, PIECE_MASK},
    evaluate::ENDGAME_GAME_STAGE_FOR_QUIESCENSE,
    move_generator::{
<<<<<<< HEAD
        can_capture_opponent_king, generate_capture_moves, generate_moves_with_history, MOVE_SCORE_HISTORY_MAX,
        MOVE_SCORE_KILLER_1, MOVE_SCORE_KILLER_2,
=======
        can_capture_opponent_king, generate_pseudo_legal_capture_moves, generate_pseudo_legal_moves_with_history, test_legality_and_maybe_make_move, ScoredMove, MOVE_SCORE_HISTORY_MAX, MOVE_SCORE_KILLER_1, MOVE_SCORE_KILLER_2
>>>>>>> 2cf7f842
    },
    moves::{Move, MoveRollback, MOVE_FLAG_CAPTURE},
    repetition_tracker::RepetitionTracker,
    transposition_table::{self, MoveType, TTEntry, TableType, TranspositionTable},
    uci::UciInterface,
};

pub type HistoryTable = [[[i16; 64]; 6]; 2];
pub static DEFAULT_HISTORY_TABLE: HistoryTable = [[[0; 64]; 6]; 2];

const EMPTY_MOVE: Move = Move { data: 0 };
const DEBUG_BOARD_HASH_OF_INTEREST: Option<u64> = None;

// pub const TEST_TT_FOR_HASH_COLLISION: bool = true;

#[derive(Default)]
pub struct SearchStats {
    pub quiescense_nodes: u64,
    pub depth: u8,
    pub quiescense_cut_by_hopeless: u64,
    pub leaf_nodes: u64,
}

#[derive(PartialEq, Eq)]
enum SearchControl {
    Time,
    Depth,
    Infinite,
}

pub struct SearchResult {
    pub best_move: Move,
    pub eval: i16,
    pub stats: SearchStats,
    pub pv: Vec<Move>,
}

pub struct AlphaBetaResult {
    pub search_result: Option<SearchResult>,
    pub end_search: bool,
    pub stop_received: bool,
}

impl Board {
    pub fn iterative_deepening_search(
        &mut self,
        time: &Option<UciTimeControl>,
        search: &Option<UciSearchControl>,
        transposition_table: &mut TranspositionTable,
        history_table: &mut HistoryTable,
        stop_rx: &Receiver<()>,
    ) -> SearchResult {
        let start_time = Instant::now();
        let mut target_dur = None;
        let search_control: SearchControl;
        let mut max_depth = 40;

        if let Some(t) = time {
            match t {
                UciTimeControl::TimeLeft {
                    white_time,
                    black_time,
                    white_increment,
                    black_increment,
                    moves_to_go,
                } => {
                    let time_left = if self.white_to_move { white_time } else { black_time };

                    if time_left.is_none() {
                        error!("No time left value provided when searching");
                        panic!("No time left value provided when searching");
                    }

                    let divisor = if self.fullmove_counter < 10 {
                        21
                    } else if self.fullmove_counter < 20 {
                        18
                    } else {
                        25
                    };
                    target_dur = Some(
                        time_left
                            .as_ref()
                            .unwrap()
                            .to_std()
                            .unwrap()
                            .checked_div(divisor)
                            .unwrap(),
                    );

                    // maybe something like https://www.desmos.com/calculator/47t9iys2fo
                    // let expected_moves_left = if let Some(mtg) = moves_to_go {
                    //     *mtg
                    // } else {
                    //     let eval = self.evaluate();
                    // }

                    search_control = SearchControl::Time;
                }
                UciTimeControl::MoveTime(time_delta) => {
                    target_dur = Some(time_delta.to_std().unwrap());
                    search_control = SearchControl::Time;
                }
                UciTimeControl::Ponder => {
                    unimplemented!("uci go ponder");
                }
                UciTimeControl::Infinite => {
                    search_control = SearchControl::Infinite;
                }
            }
        } else if let Some(s) = search {
            if s.depth.is_some() {
                search_control = SearchControl::Depth;
                max_depth = s.depth.unwrap();
            } else {
                error!("Unsupported search option passed to go, use depth.");
                unimplemented!("Unsupported search option passed to go, use depth.");
            }
        } else {
            error!("One of search or time is required to be passed to go.");
            panic!("One of search or time is required to be passed to go.");
        }

        // Above 5 depth moves can start taking a lot more time
        let cutoff_low_depth;
        let cutoff;
        let cancel_search_time;
        match target_dur {
            Some(d) => {
                cutoff_low_depth = Some(d.mul_f32(0.55));
                cutoff = Some(d.mul_f32(0.35));
                cancel_search_time = Some(start_time.checked_add(d.mul_f32(2.0)).unwrap());
            }
            None => {
                cutoff = None;
                cutoff_low_depth = None;
                cancel_search_time = None;
            }
        }
        let mut depth = 1;
        let mut latest_result = None;
        loop {
            let result = self.alpha_beta_init(
                depth,
                transposition_table,
                history_table,
                &cancel_search_time,
                stop_rx,
                search_control == SearchControl::Infinite,
            );
            if let Some(search_result) = result.search_result {
                let elapsed = start_time.elapsed();

                // print less when using TT values
                if search_result.stats.leaf_nodes != 0 || depth == 1 {
                    UciInterface::print_search_info(
                        search_result.eval,
                        &search_result.stats,
                        &elapsed,
                        &search_result.pv,
                    );
                }

                if search_control != SearchControl::Infinite
                    && (result.end_search
                        || search_result.eval.abs() >= 19800
                        || depth >= max_depth
                        || match search_control {
                            SearchControl::Time => {
                                (depth >= 5 && elapsed >= cutoff.unwrap()) || elapsed >= cutoff_low_depth.unwrap()
                            }
                            SearchControl::Depth | SearchControl::Infinite => false,
                        })
                {
                    return search_result;
                }

                latest_result = Some(search_result);
            } else if !result.stop_received {
                debug!("Cancelled search of depth {depth} due to exceeding time budget");
                return latest_result
                    .expect("iterative_deepening_search exceeded cancel_search_time before completing any searches");
            } else {
                return latest_result.expect("stop received before completing any searches");
            }

            depth += 1;
        }
    }

    pub fn alpha_beta_init(
        &mut self,
        draft: u8,
        transposition_table: &mut TranspositionTable,
        history_table: &mut HistoryTable,
        cancel_search_at: &Option<Instant>,
        stop_rx: &Receiver<()>,
        infinite_search: bool,
    ) -> AlphaBetaResult {
        let mut alpha = -i16::MAX;
        let mut best_value = -i16::MAX;
        let mut best_move = None;
        let mut rollback = MoveRollback::default();
        let mut stats = SearchStats::default();
        let mut killers = [EMPTY_MOVE, EMPTY_MOVE];
        let mut pv = Vec::new();
        let mut line = Vec::new();

        let tt_entry = transposition_table.get_entry(self.hash, TableType::Main);
        if let Some(tt_data) = tt_entry {
            if tt_data.move_num >= self.fullmove_counter + draft as u16 {
                if let transposition_table::MoveType::Best = tt_data.move_type {
                    // should this be done for the root????
                    return AlphaBetaResult {
                        search_result: Some(SearchResult {
                            best_move: tt_data.important_move,
                            eval: tt_data.eval * if self.white_to_move { 1 } else { -1 },
                            stats,
                            pv: Vec::from([tt_data.important_move]),
                        }),
                        end_search: false,
                        stop_received: false,
                    };
                }
            }

            self.make_move(&tt_data.important_move, &mut rollback);

            let result;
            if self.halfmove_clock >= 100 || RepetitionTracker::test_threefold_repetition(self) {
                result = 0;
            } else {
                result = -self.alpha_beta_recurse(
                    -i16::MAX,
                    -alpha,
                    draft - 1,
                    1,
                    &mut rollback,
                    &mut stats,
                    transposition_table,
                    &mut killers,
                    history_table,
                    &mut line,
                );
            }

            self.unmake_move(&tt_data.important_move, &mut rollback);

            if result > best_value {
                best_value = result;
                best_move = Some(tt_data.important_move);
                if result > alpha {
                    alpha = result;
                }

                line.push(tt_data.important_move);
                pv = line.clone();
            }
        }

        let mut legal_moves: u16 = 0;
        let mut moves = generate_pseudo_legal_moves_with_history(self, history_table);

<<<<<<< HEAD
        if moves.is_empty() {
            error!(
                "Tried to search on a position but found no moves. Position: {:#?}",
                self
            );
            panic!("Tried to search on a position but found no moves");
        }

        if moves.len() == 1 && !infinite_search {
            stats.depth = 1;

            let m = moves.pop().unwrap().m;

            return AlphaBetaResult {
                search_result: Some(SearchResult {
                    best_move: m,
                    eval: self.evaluate(),
                    stats,
                    pv: Vec::from([m]),
                }),
                end_search: true,
                stop_received: false,
            };
        } else {
            stats.depth = draft;
        }

        moves.sort_by_key(|m| Reverse(m.score));
=======
        moves.sort_unstable_by_key(|m| Reverse(m.score));
>>>>>>> 2cf7f842

        for r#move in moves {
            if tt_entry.is_some_and(|v| v.important_move == r#move.m) {
                // Hash move is assumed to be legal
                legal_moves += 1;
                continue;
            }

            let stop_received = matches!(stop_rx.try_recv(), Ok(()));
            if stop_received || cancel_search_at.is_some_and(|t| Instant::now() >= t) {
                return AlphaBetaResult {
                    search_result: None,
                    end_search: true,
                    stop_received: true,
                };
            }

            let (legal, move_made) = test_legality_and_maybe_make_move(self, r#move.m, &mut rollback);
            if !legal {
                if move_made {
                    self.unmake_move(&r#move.m, &mut rollback);
                }

                continue;
            } else {
                legal_moves += 1;
            }

            let result;
            if self.halfmove_clock >= 100 || RepetitionTracker::test_threefold_repetition(self) {
                result = 0;
            } else {
                result = -self.alpha_beta_recurse(
                    -i16::MAX,
                    -alpha,
                    draft - 1,
                    1,
                    &mut rollback,
                    &mut stats,
                    transposition_table,
                    &mut killers,
                    history_table,
                    &mut line,
                );
            }

            self.unmake_move(&r#move.m, &mut rollback);

            if result > best_value {
                best_value = result;
                best_move = Some(r#move.m);
                if result > alpha {
                    alpha = result;
                }

                line.push(r#move.m);
                pv = line.clone();
            }
        }

        if legal_moves == 0 {
            error!(
                "Tried to search on a position but found no moves. Position: {:#?}",
                self
            );
            panic!("Tried to search on a position but found no moves");
        }

        if legal_moves == 1 {
            stats.depth = 1;
            return AlphaBetaResult {
                search_result: Some(SearchResult {
                    best_move: best_move.unwrap(),
                    eval: self.evaluate(),
                    stats,
                }),
                end_search: true,
            };
        } else {
            stats.depth = draft;
        }

        // Make the score not side-to-move relative
        AlphaBetaResult {
            search_result: Some(SearchResult {
                best_move: best_move.unwrap(),
                eval: best_value * if self.white_to_move { 1 } else { -1 },
                stats,
                pv,
            }),
            end_search: false,
            stop_received: false,
        }
    }

    fn alpha_beta_recurse(
        &mut self,
        mut alpha: i16,
        beta: i16,
        draft: u8,
        ply: u8,
        rollback: &mut MoveRollback,
        stats: &mut SearchStats,
        transposition_table: &mut TranspositionTable,
        killers: &mut [Move; 2],
        history_table: &mut HistoryTable,
        pv: &mut Vec<Move>,
    ) -> i16 {
        if DEBUG_BOARD_HASH_OF_INTEREST.is_some_and(|h| h == self.hash) {
            debug!("Board hash of interest found: {self:#?}")
        }

        if draft == 0 {
            stats.leaf_nodes += 1;

            pv.clear();

            return self.quiescense_side_to_move_relative(alpha, beta, ply + 1, rollback, stats, transposition_table);
        }

        let mut best_value = -i16::MAX;
        let mut best_move = None;
        let mut new_killers = [EMPTY_MOVE, EMPTY_MOVE];
        let mut line = Vec::new();

        let tt_entry = transposition_table.get_entry(self.hash, TableType::Main);
        if let Some(tt_data) = tt_entry {
            if tt_data.move_num >= self.fullmove_counter + draft as u16 {
                match tt_data.move_type {
                    transposition_table::MoveType::FailHigh => {
                        if tt_data.eval >= beta {
                            self.update_killers_and_history(killers, &tt_data.important_move, history_table, ply);

                            if DEBUG_BOARD_HASH_OF_INTEREST.is_some_and(|h| h == self.hash) {
                                debug!(
                                    "Board hash of interest using evaluation from tt fail high: {} {:04x}",
                                    tt_data.important_move.pretty_print(Some(self)),
                                    tt_data.important_move.data
                                );
                            }

                            return tt_data.eval;
                        }
                    }
                    transposition_table::MoveType::Best => {
                        if DEBUG_BOARD_HASH_OF_INTEREST.is_some_and(|h| h == self.hash) {
                            debug!(
                                "Board hash of interest using evaluation from tt best move: {} {:04x}",
                                tt_data.important_move.pretty_print(Some(self)),
                                tt_data.important_move.data
                            );
                        }
                        return tt_data.eval;
                    }
                    transposition_table::MoveType::FailLow => {
                        if tt_data.eval < alpha {
                            if DEBUG_BOARD_HASH_OF_INTEREST.is_some_and(|h| h == self.hash) {
                                debug!(
                                    "Board hash of interest using evaluation from tt fail low: {} {:04x}",
                                    tt_data.important_move.pretty_print(Some(self)),
                                    tt_data.important_move.data
                                );
                            }

                            return tt_data.eval;
                        }
                    }
                }
            }

            self.make_move(&tt_data.important_move, rollback);

            let result;
            if self.halfmove_clock >= 100 || RepetitionTracker::test_threefold_repetition(self) {
                result = 0;
            } else {
                result = -self.alpha_beta_recurse(
                    -beta,
                    -alpha,
                    draft - 1,
                    ply + 1,
                    rollback,
                    stats,
                    transposition_table,
                    &mut new_killers,
                    history_table,
                    &mut line,
                );
            }

            self.unmake_move(&tt_data.important_move, rollback);

            if result >= beta {
                self.update_killers_and_history(killers, &tt_data.important_move, history_table, ply);

                transposition_table.store_entry(
                    TTEntry {
                        hash: self.hash,
                        important_move: tt_data.important_move,
                        move_type: MoveType::FailHigh,
                        eval: result,
                        move_num: self.fullmove_counter + draft as u16,
                    },
                    TableType::Main,
                );

                if DEBUG_BOARD_HASH_OF_INTEREST.is_some_and(|h| h == self.hash) {
                    debug!(
                        "Board hash of interest had fail high from tt: {} {:04x}",
                        tt_data.important_move.pretty_print(Some(self)),
                        tt_data.important_move.data
                    );
                }

                return result;
            }

            if result > best_value {
                best_value = result;
                best_move = Some(tt_data.important_move);
                if result > alpha {
                    alpha = result;
                }

                if DEBUG_BOARD_HASH_OF_INTEREST.is_some_and(|h| h == self.hash) {
                    debug!(
                        "Board hash of interest new best move from tt: {} {:04x}",
                        tt_data.important_move.pretty_print(Some(self)),
                        tt_data.important_move.data
                    );
                }

                line.push(tt_data.important_move);
                *pv = line.clone();
            }
        }

        let mut moves = generate_pseudo_legal_moves_with_history(self, history_table);
        let mut searched_quiet_moves = Vec::new();
<<<<<<< HEAD

        // Assuming no bug with move generation...
        if moves.is_empty() {
            self.white_to_move = !self.white_to_move;
            let is_check = can_capture_opponent_king(self, false);
            self.white_to_move = !self.white_to_move;

            if DEBUG_BOARD_HASH_OF_INTEREST.is_some_and(|h| h == self.hash) {
                debug!("Board hash of interest generated no moves");
            }

            if is_check {
                return self.evaluate_checkmate_side_to_move_relative(ply);
            } else {
                return 0;
            }
        }
=======
        let mut found_legal_move = false;
>>>>>>> 2cf7f842

        if killers[0] != EMPTY_MOVE {
            let mut unmatched_killers = if killers[1] != EMPTY_MOVE { 2 } else { 1 };

            for m in moves.iter_mut() {
                if m.m == killers[0] {
                    m.score = MOVE_SCORE_KILLER_1;

                    if unmatched_killers == 1 {
                        break;
                    } else {
                        unmatched_killers -= 1;
                    }
                } else if m.m == killers[1] {
                    m.score = MOVE_SCORE_KILLER_2;

                    if unmatched_killers == 1 {
                        break;
                    } else {
                        unmatched_killers -= 1;
                    }
                }
            }
        }

        moves.sort_unstable_by_key(|m| Reverse(m.score));

        for r#move in moves {
            if tt_entry.is_some_and(|v| v.important_move == r#move.m) {
                // Hash move is assumed to be legal
                found_legal_move = true;
                continue;
            }

            let (legal, move_made) = test_legality_and_maybe_make_move(self, r#move.m, rollback);
            if !legal {
                if move_made {
                    self.unmake_move(&r#move.m, rollback);
                }

                continue;
            } else {
                found_legal_move = true;
            }

            let result;
            if self.halfmove_clock >= 100 || RepetitionTracker::test_threefold_repetition(self) {
                result = 0;
            } else {
                result = -self.alpha_beta_recurse(
                    -beta,
                    -alpha,
                    draft - 1,
                    ply + 1,
                    rollback,
                    stats,
                    transposition_table,
                    &mut new_killers,
                    history_table,
                    &mut line,
                );
            }

            self.unmake_move(&r#move.m, rollback);

            if result >= beta {
                self.update_killers_and_history(killers, &r#move.m, history_table, ply);

                let penalty = -(ply as i16) * (ply as i16);
                for m in searched_quiet_moves {
                    self.update_history(history_table, &m, penalty);
                }

                transposition_table.store_entry(
                    TTEntry {
                        hash: self.hash,
                        important_move: r#move.m,
                        move_type: MoveType::FailHigh,
                        eval: result,
                        move_num: self.fullmove_counter + draft as u16,
                    },
                    TableType::Main,
                );

                if DEBUG_BOARD_HASH_OF_INTEREST.is_some_and(|h| h == self.hash) {
                    debug!(
                        "Board hash of interest had fail high from move gen: {} {:04x}",
                        r#move.m.pretty_print(Some(self)),
                        r#move.m.data
                    );
                }

                return result;
            }

            if result > best_value {
                best_value = result;
                best_move = Some(r#move.m);
                if result > alpha {
                    alpha = result;
                }

                if DEBUG_BOARD_HASH_OF_INTEREST.is_some_and(|h| h == self.hash) {
                    debug!(
                        "Board hash of interest new best move from move gen: {} {:04x}",
                        r#move.m.pretty_print(Some(self)),
                        r#move.m.data
                    );
                }
                line.push(r#move.m);
                *pv = line.clone();
            }

            if r#move.m.flags() == 0 {
                searched_quiet_moves.push(r#move.m);
            }
        }

        // Assuming no bug with move generation...
        if !found_legal_move {
            self.white_to_move = !self.white_to_move;
            let is_check = can_capture_opponent_king(self, false);
            self.white_to_move = !self.white_to_move;

            if is_check {
                return self.evaluate_checkmate_side_to_move_relative(ply);
            } else {
                return 0;
            }
        }

        transposition_table.store_entry(
            TTEntry {
                hash: self.hash,
                important_move: best_move.unwrap(),
                move_type: if alpha == best_value {
                    MoveType::Best
                } else {
                    MoveType::FailLow
                },
                eval: best_value,
                move_num: self.fullmove_counter + draft as u16,
            },
            TableType::Main,
        );

        best_value
    }

    pub fn quiescense_side_to_move_relative(
        &mut self,
        mut alpha: i16,
        beta: i16,
        ply: u8,
        rollback: &mut MoveRollback,
        stats: &mut SearchStats,
        transposition_table: &mut TranspositionTable,
    ) -> i16 {
        stats.quiescense_nodes += 1;

        let tt_entry = transposition_table.get_entry(self.hash, TableType::Quiescense);
        if let Some(tt_data) = tt_entry {
            if tt_data.move_num >= self.fullmove_counter {
                match tt_data.move_type {
                    transposition_table::MoveType::FailHigh => {
                        if tt_data.eval >= beta {
                            return tt_data.eval;
                        }
                    }
                    transposition_table::MoveType::Best => {
                        return tt_data.eval;
                    }
                    transposition_table::MoveType::FailLow => {
                        if tt_data.eval < alpha {
                            return tt_data.eval;
                        }
                    }
                }
            }
        }

        let stand_pat = self.evaluate_side_to_move_relative();

        if stand_pat >= beta {
            return stand_pat;
        }

        if self.game_stage > ENDGAME_GAME_STAGE_FOR_QUIESCENSE {
            // avoid underflow
            if alpha >= i16::MIN + 1000 && stand_pat < alpha - 1000 {
                stats.quiescense_cut_by_hopeless += 1;
                return alpha;
            }
        }

        if alpha < stand_pat {
            alpha = stand_pat;
        }

        let mut best_value = stand_pat;
        let mut best_move = None;

        if let Some(tt_data) = tt_entry {
            if tt_data.important_move.flags() & MOVE_FLAG_CAPTURE != 0 {
                self.make_move(&tt_data.important_move, rollback);

                // Only doing captures right now so not checking halfmove or threefold repetition here
                let result = -self.quiescense_side_to_move_relative(
                    -beta,
                    -alpha,
                    ply + 1,
                    rollback,
                    stats,
                    transposition_table,
                );

                self.unmake_move(&tt_data.important_move, rollback);

                if result >= beta {
                    transposition_table.store_entry(
                        TTEntry {
                            hash: self.hash,
                            important_move: tt_data.important_move,
                            move_type: MoveType::FailHigh,
                            eval: result,
                            move_num: self.fullmove_counter,
                        },
                        TableType::Quiescense,
                    );

                    return result;
                }

                if result > best_value {
                    best_value = result;
                    best_move = Some(tt_data.important_move);
                    if result > alpha {
                        alpha = result;
                    }
                }
            }
        }

        let mut moves = generate_pseudo_legal_capture_moves(self);

        moves.sort_unstable_by_key(|m| Reverse(m.score));

        for r#move in moves {
<<<<<<< HEAD
            self.make_move(&r#move.m, rollback);
=======
            let (legal, move_made) = test_legality_and_maybe_make_move(self, r#move.m, rollback);
            if !legal {
                if move_made {
                    self.unmake_move(&r#move.m, rollback);
                }

                continue;
            }
>>>>>>> 2cf7f842

            // Only doing captures right now so not checking halfmove or threefold repetition here
            let result =
                -self.quiescense_side_to_move_relative(-beta, -alpha, ply + 1, rollback, stats, transposition_table);

            self.unmake_move(&r#move.m, rollback);

            if result >= beta {
                transposition_table.store_entry(
                    TTEntry {
                        hash: self.hash,
                        important_move: r#move.m,
                        move_type: MoveType::FailHigh,
                        eval: result,
                        move_num: self.fullmove_counter,
                    },
                    TableType::Quiescense,
                );

                return result;
            }

            if best_value < result {
                best_value = result;
                best_move = Some(r#move.m);

                if alpha < result {
                    alpha = result;
                }
            }
        }

        if let Some(bm) = best_move {
            transposition_table.store_entry(
                TTEntry {
                    hash: self.hash,
                    important_move: bm,
                    move_type: if alpha == best_value {
                        MoveType::Best
                    } else {
                        MoveType::FailLow
                    },
                    eval: best_value,
                    move_num: self.fullmove_counter,
                },
                TableType::Quiescense,
            );
        }

        best_value
    }

    #[inline]
    fn update_killers_and_history(
        &self,
        killers: &mut [Move; 2],
        m: &Move,
        history_table: &mut HistoryTable,
        ply_depth: u8,
    ) {
        if m.flags() != 0 {
            return;
        }

        self.update_history(history_table, m, (ply_depth as i16) * (ply_depth as i16));

        if killers[0] == *m {
            return;
        }

        if killers[1] == *m {
            (killers[0], killers[1]) = (killers[1], killers[0]);
        } else {
            killers[1] = *m;
        }
    }

    #[inline]
    fn update_history(&self, history_table: &mut HistoryTable, m: &Move, bonus: i16) {
        // from https://www.chessprogramming.org/History_Heuristic
        let piece_type = (self.get_piece_64(m.from() as usize) & PIECE_MASK) as usize;
        let history_color_value = if self.white_to_move { 0 } else { 1 };

        let current_value = &mut history_table[history_color_value][piece_type - 1][m.to() as usize];
        let clamped_bonus = (bonus as i32).clamp(-MOVE_SCORE_HISTORY_MAX, MOVE_SCORE_HISTORY_MAX);
        *current_value +=
            (clamped_bonus - ((*current_value as i32) * clamped_bonus.abs() / MOVE_SCORE_HISTORY_MAX)) as i16;
    }
}<|MERGE_RESOLUTION|>--- conflicted
+++ resolved
@@ -7,12 +7,7 @@
     board::{Board, PIECE_MASK},
     evaluate::ENDGAME_GAME_STAGE_FOR_QUIESCENSE,
     move_generator::{
-<<<<<<< HEAD
-        can_capture_opponent_king, generate_capture_moves, generate_moves_with_history, MOVE_SCORE_HISTORY_MAX,
-        MOVE_SCORE_KILLER_1, MOVE_SCORE_KILLER_2,
-=======
-        can_capture_opponent_king, generate_pseudo_legal_capture_moves, generate_pseudo_legal_moves_with_history, test_legality_and_maybe_make_move, ScoredMove, MOVE_SCORE_HISTORY_MAX, MOVE_SCORE_KILLER_1, MOVE_SCORE_KILLER_2
->>>>>>> 2cf7f842
+        can_capture_opponent_king, generate_pseudo_legal_capture_moves, generate_pseudo_legal_moves_with_history, test_legality_and_maybe_make_move, MOVE_SCORE_HISTORY_MAX, MOVE_SCORE_KILLER_1, MOVE_SCORE_KILLER_2
     },
     moves::{Move, MoveRollback, MOVE_FLAG_CAPTURE},
     repetition_tracker::RepetitionTracker,
@@ -276,38 +271,7 @@
         let mut legal_moves: u16 = 0;
         let mut moves = generate_pseudo_legal_moves_with_history(self, history_table);
 
-<<<<<<< HEAD
-        if moves.is_empty() {
-            error!(
-                "Tried to search on a position but found no moves. Position: {:#?}",
-                self
-            );
-            panic!("Tried to search on a position but found no moves");
-        }
-
-        if moves.len() == 1 && !infinite_search {
-            stats.depth = 1;
-
-            let m = moves.pop().unwrap().m;
-
-            return AlphaBetaResult {
-                search_result: Some(SearchResult {
-                    best_move: m,
-                    eval: self.evaluate(),
-                    stats,
-                    pv: Vec::from([m]),
-                }),
-                end_search: true,
-                stop_received: false,
-            };
-        } else {
-            stats.depth = draft;
-        }
-
-        moves.sort_by_key(|m| Reverse(m.score));
-=======
         moves.sort_unstable_by_key(|m| Reverse(m.score));
->>>>>>> 2cf7f842
 
         for r#move in moves {
             if tt_entry.is_some_and(|v| v.important_move == r#move.m) {
@@ -376,15 +340,20 @@
             panic!("Tried to search on a position but found no moves");
         }
 
-        if legal_moves == 1 {
+        if legal_moves == 1 && !infinite_search {
             stats.depth = 1;
+
+            let bm = best_move.unwrap();
+
             return AlphaBetaResult {
                 search_result: Some(SearchResult {
-                    best_move: best_move.unwrap(),
+                    best_move: bm,
                     eval: self.evaluate(),
                     stats,
+                    pv: [bm].to_vec(),
                 }),
                 end_search: true,
+                stop_received: false,
             };
         } else {
             stats.depth = draft;
@@ -547,27 +516,7 @@
 
         let mut moves = generate_pseudo_legal_moves_with_history(self, history_table);
         let mut searched_quiet_moves = Vec::new();
-<<<<<<< HEAD
-
-        // Assuming no bug with move generation...
-        if moves.is_empty() {
-            self.white_to_move = !self.white_to_move;
-            let is_check = can_capture_opponent_king(self, false);
-            self.white_to_move = !self.white_to_move;
-
-            if DEBUG_BOARD_HASH_OF_INTEREST.is_some_and(|h| h == self.hash) {
-                debug!("Board hash of interest generated no moves");
-            }
-
-            if is_check {
-                return self.evaluate_checkmate_side_to_move_relative(ply);
-            } else {
-                return 0;
-            }
-        }
-=======
         let mut found_legal_move = false;
->>>>>>> 2cf7f842
 
         if killers[0] != EMPTY_MOVE {
             let mut unmatched_killers = if killers[1] != EMPTY_MOVE { 2 } else { 1 };
@@ -692,6 +641,10 @@
             let is_check = can_capture_opponent_king(self, false);
             self.white_to_move = !self.white_to_move;
 
+            if DEBUG_BOARD_HASH_OF_INTEREST.is_some_and(|h| h == self.hash) {
+                debug!("Board hash of interest generated no moves");
+            }
+
             if is_check {
                 return self.evaluate_checkmate_side_to_move_relative(ply);
             } else {
@@ -816,9 +769,6 @@
         moves.sort_unstable_by_key(|m| Reverse(m.score));
 
         for r#move in moves {
-<<<<<<< HEAD
-            self.make_move(&r#move.m, rollback);
-=======
             let (legal, move_made) = test_legality_and_maybe_make_move(self, r#move.m, rollback);
             if !legal {
                 if move_made {
@@ -827,7 +777,6 @@
 
                 continue;
             }
->>>>>>> 2cf7f842
 
             // Only doing captures right now so not checking halfmove or threefold repetition here
             let result =
