--- conflicted
+++ resolved
@@ -8,11 +8,7 @@
     board::{Board, PIECE_MASK},
     evaluate::{CENTIPAWN_VALUES, ENDGAME_GAME_STAGE_FOR_QUIESCENSE, MATE_THRESHOLD, MATE_VALUE},
     move_generator::{ScoredMove, MOVE_SCORE_HISTORY_MAX, MOVE_SCORE_KILLER_1, MOVE_SCORE_KILLER_2},
-<<<<<<< HEAD
     moves::{Move, MoveRollback, MOVE_EP_CAPTURE, MOVE_FLAG_CAPTURE, MOVE_FLAG_CAPTURE_FULL, MOVE_FLAG_PROMOTION},
-=======
-    moves::{Move, MoveRollback, MOVE_FLAG_CAPTURE},
->>>>>>> 22415685
     repetition_tracker::RepetitionTracker,
     transposition_table::{self, MoveType, TTEntry, TableType, TranspositionTable},
     uci::UciInterface,
@@ -114,15 +110,6 @@
                     } else {
                         25
                     };
-<<<<<<< HEAD
-                    target_dur = Some(time_left
-                        .as_ref()
-                        .unwrap()
-                        .to_std()
-                        .unwrap()
-                        .checked_div(divisor)
-                        .unwrap());
-=======
                     target_dur = Some(
                         time_left
                             .as_ref()
@@ -132,7 +119,6 @@
                             .checked_div(divisor)
                             .unwrap(),
                     );
->>>>>>> 22415685
 
                     // maybe something like https://www.desmos.com/calculator/47t9iys2fo
                     // let expected_moves_left = if let Some(mtg) = moves_to_go {
@@ -151,11 +137,6 @@
                     unimplemented!("uci go ponder");
                 }
                 UciTimeControl::Infinite => {
-<<<<<<< HEAD
-                    // Need to copy 'stop' command functionality over from full-pv branch
-                    unimplemented!("uci go infinite");
-=======
->>>>>>> 22415685
                     search_control = SearchControl::Infinite;
                 }
             }
@@ -188,10 +169,7 @@
                 cancel_search_time = None;
             }
         }
-<<<<<<< HEAD
-
-=======
->>>>>>> 22415685
+
         let mut depth = 1;
         let mut latest_result = None;
         loop {
@@ -211,16 +189,6 @@
 
                 if search_control != SearchControl::Infinite
                     && (result.end_search
-<<<<<<< HEAD
-                    || search_result.eval.abs() >= MATE_THRESHOLD
-                    || depth >= max_depth
-                    || match search_control {
-                        SearchControl::Time => {
-                            (depth >= 5 && elapsed >= cutoff.unwrap()) || elapsed >= cutoff_low_depth.unwrap()
-                        }
-                        SearchControl::Depth | SearchControl::Infinite => false,
-                    })
-=======
                         || search_result.eval.abs() >= MATE_THRESHOLD
                         || depth >= max_depth
                         || match search_control {
@@ -229,7 +197,6 @@
                             }
                             SearchControl::Depth | SearchControl::Infinite => false,
                         })
->>>>>>> 22415685
                 {
                     return search_result;
                 }
@@ -252,9 +219,6 @@
         }
     }
 
-<<<<<<< HEAD
-    pub fn alpha_beta_init(&mut self, draft: u8, cancel_search_at: &Option<Instant>) -> AlphaBetaResult {
-=======
     pub fn alpha_beta_init(
         &mut self,
         draft: u8,
@@ -262,7 +226,6 @@
         stop_rx: &Receiver<()>,
         infinite_search: bool,
     ) -> AlphaBetaResult {
->>>>>>> 22415685
         let mut alpha = -i16::MAX;
         let mut best_value = -i16::MAX;
         let mut best_move = None;
@@ -307,12 +270,8 @@
                     continue;
                 }
 
-<<<<<<< HEAD
-                if cancel_search_at.is_some_and(|t| Instant::now() >= t) {
-=======
                 let stop_received = matches!(stop_rx.try_recv(), Ok(()));
                 if stop_received || cancel_search_at.is_some_and(|t| Instant::now() >= t) {
->>>>>>> 22415685
                     return AlphaBetaResult {
                         search_result: None,
                         end_search: true,
@@ -333,12 +292,9 @@
                     legal_moves += 1;
                 }
 
-<<<<<<< HEAD
-                let result =
-                    (random::<i16>() % 11) - 5 - self.alpha_beta_recurse(-i16::MAX, -alpha, draft - 1, 1, &mut killers);
-=======
-                let result = -self.alpha_beta_recurse(-i16::MAX, -alpha, draft - 1, 1, &mut killers, &mut line);
->>>>>>> 22415685
+                let result = (random::<i16>() % 11)
+                    - 5
+                    - self.alpha_beta_recurse(-i16::MAX, -alpha, draft - 1, 1, &mut killers, &mut line);
 
                 self.board.unmake_move(&r#move.m, &mut self.rollback);
 
@@ -402,13 +358,7 @@
         &mut self,
         mut alpha: i16,
         beta: i16,
-<<<<<<< HEAD
         mut draft: u8,
-        ply: u8,
-        killers: &mut [Move; 2],
-    ) -> i16 {
-=======
-        draft: u8,
         ply: u8,
         killers: &mut [Move; 2],
         pv: &mut Vec<Move>,
@@ -417,7 +367,6 @@
             debug!("Board hash of interest found: {:#?}", self.board)
         }
 
->>>>>>> 22415685
         if self.board.halfmove_clock >= 100
             || RepetitionTracker::test_threefold_repetition(self.board)
             || self.board.is_insufficient_material()
@@ -534,7 +483,6 @@
                     found_legal_move = true;
                 }
 
-<<<<<<< HEAD
                 let mut reduction = 0;
                 // Late move reduction
                 if draft > 2 && searched_moves > 3 {
@@ -560,26 +508,38 @@
 
                 let mut result;
                 if searched_moves == 0 {
-                    result = -self.alpha_beta_recurse(-beta, -alpha, draft - reduction - 1, ply + 1, &mut new_killers);
+                    result = -self.alpha_beta_recurse(
+                        -beta,
+                        -alpha,
+                        draft - reduction - 1,
+                        ply + 1,
+                        &mut new_killers,
+                        &mut line,
+                    );
 
                     if result > alpha && reduction > 0 {
-                        result = -self.alpha_beta_recurse(-beta, -alpha, draft - 1, ply + 1, &mut new_killers);
+                        result =
+                            -self.alpha_beta_recurse(-beta, -alpha, draft - 1, ply + 1, &mut new_killers, &mut line);
                     }
                 } else {
-                    result =
-                        -self.alpha_beta_recurse(-alpha - 1, -alpha, draft - reduction - 1, ply + 1, &mut new_killers);
+                    result = -self.alpha_beta_recurse(
+                        -alpha - 1,
+                        -alpha,
+                        draft - reduction - 1,
+                        ply + 1,
+                        &mut new_killers,
+                        &mut line,
+                    );
 
                     // if result > alpha && reduction > 0 {
                     //     result = -self.alpha_beta_recurse(-alpha - 1, -alpha, draft - 1, ply + 1, &mut new_killers);
                     // }
 
                     if result > alpha {
-                        result = -self.alpha_beta_recurse(-beta, -alpha, draft - 1, ply + 1, &mut new_killers);
-                    }
-                }
-=======
-                let result = -self.alpha_beta_recurse(-beta, -alpha, draft - 1, ply + 1, &mut new_killers, &mut line);
->>>>>>> 22415685
+                        result =
+                            -self.alpha_beta_recurse(-beta, -alpha, draft - 1, ply + 1, &mut new_killers, &mut line);
+                    }
+                }
 
                 self.board.unmake_move(&r#move.m, &mut self.rollback);
                 searched_moves += 1;
