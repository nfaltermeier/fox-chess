use std::{
    cmp::Reverse,
    collections::HashSet,
    sync::mpsc::Receiver,
    time::{Duration, Instant},
};

use log::{debug, error};
use vampirc_uci::{UciSearchControl, UciTimeControl};

use crate::{
    board::{Board, HASH_VALUES, PIECE_KING, PIECE_MASK, PIECE_PAWN, PIECE_QUEEN},
    evaluate::{CENTIPAWN_VALUES, ENDGAME_GAME_STAGE_FOR_QUIESCENSE, MATE_THRESHOLD},
    move_generator::{
        ENABLE_UNMAKE_MOVE_TEST, MOVE_SCORE_HISTORY_MAX, MOVE_SCORE_KILLER_1, MOVE_SCORE_KILLER_2, ScoredMove,
    },
    moves::{
        MOVE_FLAG_CAPTURE, MOVE_FLAG_CAPTURE_FULL, MOVE_FLAG_PROMOTION, MOVE_FLAG_PROMOTION_FULL, Move, MoveRollback,
    },
    repetition_tracker::RepetitionTracker,
    transposition_table::{self, MoveType, TTEntry, TableType, TranspositionTable},
    uci::UciInterface,
};

pub type HistoryTable = [[[i16; 64]; 6]; 2];
pub static DEFAULT_HISTORY_TABLE: HistoryTable = [[[0; 64]; 6]; 2];

/// Each value is in addition to the last
static ASPIRATION_WINDOW_OFFSETS: [i16; 4] = [50, 150, 600, i16::MAX];

const EMPTY_MOVE: Move = Move { data: 0 };

// pub const TEST_TT_FOR_HASH_COLLISION: bool = true;

#[derive(Default)]
pub struct SearchStats {
    pub depth: u8,
    pub total_nodes: u64,
    pub total_search_leaves: u64,
    pub pv: Vec<Move>,
    pub aspiration_researches: u8,
}

#[derive(PartialEq, Eq)]
enum SearchControl {
    Time,
    Depth,
    Infinite,
}

#[derive(Clone)]
pub struct SearchResult {
    pub best_move: Move,
    pub eval: i16,
}

pub struct AlphaBetaResult {
    pub search_result: Option<SearchResult>,
    pub end_search: bool,
}

pub struct Searcher<'a> {
    board: &'a mut Board,
    rollback: MoveRollback,
    pub stats: SearchStats,
    transposition_table: &'a mut TranspositionTable,
    history_table: &'a mut HistoryTable,
    starting_halfmove: u8,
    cancel_search_at: Option<Instant>,
    end_search: bool,
    starting_in_check: bool,
    stop_rx: &'a Receiver<()>,
    stop_received: bool,
}

impl<'a> Searcher<'a> {
    pub fn new(
        board: &'a mut Board,
        transposition_table: &'a mut TranspositionTable,
        history_table: &'a mut HistoryTable,
        stop_rx: &'a Receiver<()>,
    ) -> Self {
        let starting_halfmove = board.halfmove_clock;

        let starting_in_check = board.is_in_check(false);

        Self {
            board,
            rollback: MoveRollback::default(),
            stats: SearchStats::default(),
            transposition_table,
            history_table,
            starting_halfmove,
            cancel_search_at: None,
            end_search: false,
            starting_in_check,
            stop_rx,
            stop_received: false,
        }
    }

    pub fn iterative_deepening_search(
        &mut self,
        time: &Option<UciTimeControl>,
        search: &Option<UciSearchControl>,
    ) -> SearchResult {
        let start_time = Instant::now();
        let mut target_dur = None;
        let search_control: SearchControl;
        let mut max_depth = 40;
        let use_stricter_cutoff;

        if let Some(t) = time {
            match t {
                UciTimeControl::TimeLeft {
                    white_time,
                    black_time,
                    white_increment,
                    black_increment,
                    moves_to_go,
                } => {
                    let (time_left, increment) = if self.board.white_to_move {
                        (white_time, white_increment)
                    } else {
                        (black_time, black_increment)
                    };

                    if time_left.is_none() {
                        error!("No time left value provided when searching");
                        panic!("No time left value provided when searching");
                    }

                    let divisor = if self.board.fullmove_counter < 15 {
                        25
                    } else if self.board.fullmove_counter < 25 {
                        20
                    } else {
                        30
                    };

                    let time_left = time_left.as_ref().unwrap().to_std().unwrap();
                    target_dur = Some(time_left.checked_div(divisor).unwrap());

                    if let Some(inc) = increment {
                        let inc = inc.to_std().unwrap();

                        if time_left > inc.saturating_mul(2) {
                            target_dur = Some(target_dur.unwrap().saturating_add(inc.mul_f32(0.7)));

                            use_stricter_cutoff = time_left < Duration::from_secs(1);
                        } else {
                            use_stricter_cutoff = true;
                        }
                    } else {
                        use_stricter_cutoff = time_left < Duration::from_secs(5);
                    }

                    search_control = SearchControl::Time;
                }
                UciTimeControl::MoveTime(time_delta) => {
                    target_dur = Some(time_delta.to_std().unwrap());
                    search_control = SearchControl::Time;
                    use_stricter_cutoff = true;
                }
                UciTimeControl::Ponder => {
                    unimplemented!("uci go ponder");
                }
                UciTimeControl::Infinite => {
                    search_control = SearchControl::Infinite;
                    use_stricter_cutoff = false;
                }
            }
        } else if let Some(s) = search {
            if s.depth.is_some() {
                search_control = SearchControl::Depth;
                max_depth = s.depth.unwrap();
            } else {
                error!("Unsupported search option passed to go, use depth.");
                unimplemented!("Unsupported search option passed to go, use depth.");
            }
            use_stricter_cutoff = false;
        } else {
            error!("One of search or time is required to be passed to go.");
            panic!("One of search or time is required to be passed to go.");
        }

        let cutoff;
        match target_dur {
            Some(d) => {
                cutoff = Some(d.mul_f32(if use_stricter_cutoff { 0.3 } else { 0.5 }));
                self.cancel_search_at = Some(
                    start_time
                        .checked_add(d.mul_f32(if use_stricter_cutoff { 1.1 } else { 2.0 }))
                        .unwrap(),
                );
            }
            None => {
                cutoff = None;
                self.cancel_search_at = None;
            }
        }

        let mut depth = 1;
        let mut latest_result = None;
        loop {
            let result = self.alpha_beta_init(depth, latest_result.clone());
            if let Some(search_result) = result.search_result {
                let elapsed = start_time.elapsed();

                self.gather_pv(&search_result.best_move);
                UciInterface::print_search_info(search_result.eval, &self.stats, &elapsed);

<<<<<<< HEAD
                if self.stop_received
                    || (search_control != SearchControl::Infinite
                        && (result.end_search
                            || search_result.eval.abs() >= MATE_THRESHOLD
                            || depth >= max_depth
                            || match search_control {
                                SearchControl::Time => elapsed >= cutoff.unwrap(),
                                SearchControl::Depth | SearchControl::Infinite => false,
                            }))
=======
                self.stats.aspiration_researches = 0;

                if search_control != SearchControl::Infinite
                    && (result.end_search
                        || search_result.eval.abs() >= MATE_THRESHOLD
                        || depth >= max_depth
                        || match search_control {
                            SearchControl::Time => elapsed >= cutoff.unwrap(),
                            SearchControl::Depth | SearchControl::Infinite => false,
                        })
>>>>>>> 51f7bdb5
                {
                    return search_result;
                }

                latest_result = Some(search_result);
            } else {
                if !self.stop_received {
                    debug!("Cancelled search of depth {depth} due to exceeding time budget");
                }

                return latest_result
                    .expect("iterative_deepening_search exceeded cancel_search_time before completing any searches");
            }

            depth += 1;
        }
    }

    pub fn alpha_beta_init(&mut self, draft: u8, last_result: Option<SearchResult>) -> AlphaBetaResult {
        self.rollback = MoveRollback::default();
        self.stats.pv.clear();
        self.stats.depth = draft;
        self.end_search = false;

        let mut killers = [EMPTY_MOVE, EMPTY_MOVE];

        let mut alpha;
        let mut beta;
        let mut alpha_window_index;
        let mut beta_window_index;
        if draft < 5 {
            alpha = -i16::MAX;
            beta = i16::MAX;
            alpha_window_index = ASPIRATION_WINDOW_OFFSETS.len();
            beta_window_index = ASPIRATION_WINDOW_OFFSETS.len();
        } else {
            let last_score = last_result.unwrap().eval;
            alpha = last_score - ASPIRATION_WINDOW_OFFSETS[0];
            beta = last_score + ASPIRATION_WINDOW_OFFSETS[0];
            alpha_window_index = 1;
            beta_window_index = 1;
        }

        let score = loop {
            let result = self.alpha_beta_recurse(alpha, beta, draft, 0, &mut killers, self.starting_in_check, true);

            let score;
            if let Ok(e) = result {
                score = e;
            } else {
                // In this case the state of the board will not been reset back to the starting state
                return AlphaBetaResult {
                    search_result: None,
                    end_search: true,
                };
            }

            debug_assert!(self.rollback.is_empty());

            if score <= alpha {
                while score <= alpha {
                    alpha = alpha
                        .saturating_sub(ASPIRATION_WINDOW_OFFSETS[alpha_window_index])
                        .min(-i16::MAX);
                    alpha_window_index += 1;
                }
            } else if score >= beta {
                while score >= beta {
                    beta = beta.saturating_add(ASPIRATION_WINDOW_OFFSETS[beta_window_index]);
                    beta_window_index += 1;
                }
            } else {
                break score;
            }
        };

        let best_move = self
            .transposition_table
            .get_entry(self.board.hash, TableType::Main, self.starting_halfmove);
        if best_move.is_none() {
            error!("Did not get a move from transposition table in alpha_beta_init");
            panic!("Did not get a move from transposition table in alpha_beta_init")
        }

        let best_move = best_move.unwrap();
        if best_move.get_move_type() != MoveType::Best {
            error!("Got a move from transposition table in alpha_beta_init but it is not a best move");
            panic!("Got a move from transposition table in alpha_beta_init but it is not a best move")
        }

        AlphaBetaResult {
            search_result: Some(SearchResult {
                best_move: best_move.important_move,
                eval: score,
            }),
            end_search: self.end_search,
        }
    }

    fn alpha_beta_recurse(
        &mut self,
        mut alpha: i16,
        beta: i16,
        mut draft: u8,
        ply: u8,
        killers: &mut [Move; 2],
        in_check: bool,
        can_null_move: bool,
    ) -> Result<i16, ()> {
        self.stats.total_nodes += 1;

        if self.board.halfmove_clock >= 100
            || RepetitionTracker::test_threefold_repetition(self.board)
            || self.board.is_insufficient_material()
        {
            return Ok(0);
        }

        if in_check {
            draft += 1;
        }

        if draft == 0 {
            self.stats.total_search_leaves += 1;
<<<<<<< HEAD

            if self.stats.total_search_leaves % 16384 == 16383 {
                let stop_received = matches!(self.stop_rx.try_recv(), Ok(()));
                if stop_received || self.cancel_search_at.is_some_and(|t| Instant::now() >= t) {
                    if stop_received {
                        self.stop_received = stop_received;
                    }

                    return Err(());
                }
=======
            if self.stats.total_search_leaves % 16384 == 16383
                && self.cancel_search_at.is_some_and(|t| Instant::now() >= t)
            {
                return Err(());
>>>>>>> 51f7bdb5
            }

            return Ok(self.quiescense_side_to_move_relative(alpha, beta, 255));
        }

        let mut best_score = -i16::MAX;
        let mut best_move = None;
        let mut new_killers = [EMPTY_MOVE, EMPTY_MOVE];

        let is_pv = alpha + 1 != beta;

        let mut moves;
        let tt_entry = self
            .transposition_table
            .get_entry(self.board.hash, TableType::Main, self.starting_halfmove);
        if let Some(tt_data) = tt_entry {
            if !is_pv && tt_data.draft >= draft {
                let eval = tt_data.get_score(ply);

                match tt_data.get_move_type() {
                    transposition_table::MoveType::FailHigh => {
                        if eval >= beta {
                            self.update_killers_and_history(killers, &tt_data.important_move, ply);

                            return Ok(eval);
                        }
                    }
                    transposition_table::MoveType::Best => {
                        return Ok(eval);
                    }
                    transposition_table::MoveType::FailLow => {
                        if eval < alpha {
                            return Ok(eval);
                        }
                    }
                }
            }

            moves = Vec::from([ScoredMove {
                m: tt_data.important_move,
                score: 1,
            }]);
        } else {
            moves = Vec::new();
        }

        // Null move pruning
        let our_side = if self.board.white_to_move { 0 } else { 1 };
        if can_null_move
            && !is_pv
            && beta < i16::MAX
            && draft > 4
            && !in_check
            && self.board.piece_bitboards[our_side][PIECE_PAWN as usize]
                | self.board.piece_bitboards[our_side][PIECE_KING as usize]
                != self.board.side_occupancy[our_side]
        {
            let mut null_move_killers = [EMPTY_MOVE, EMPTY_MOVE];
            self.board.make_null_move(&mut self.rollback);

            // Need to ensure draft >= 1
            let reduction = 3 + draft / 6;

            let eval = -self.alpha_beta_recurse(
                -beta,
                -(beta - 1),
                draft - reduction,
                ply + 1,
                &mut null_move_killers,
                false,
                false,
            )?;

            self.board.unmake_null_move(&mut self.rollback);

            if eval >= beta {
                return Ok(eval);
            }
        }

        let futility_prune = draft < 4
            && !is_pv
            && !in_check
            && alpha.abs() < 2000
            && beta.abs() < 2000
            && (self.board.evaluate_side_to_move_relative() + 300 + 200 * (draft - 1) as i16) < alpha;

        let mut searched_quiet_moves = Vec::new();
        let mut searched_moves = 0;
        let mut has_legal_move = false;

        // Round 0 is the tt move, round 1 is regular move gen
        for round in 0..2 {
            for move_index in 0..moves.len() {
                {
                    // Perform one iteration of selection sort every time another move needs to be evaluated
                    let mut best_move_score = moves[move_index].score;
                    let mut best_move_index = move_index;

                    for sort_index in (move_index + 1)..moves.len() {
                        if moves[sort_index].score > best_move_score {
                            best_move_score = moves[sort_index].score;
                            best_move_index = sort_index;
                        }
                    }

                    moves.swap(move_index, best_move_index);
                }

                let r#move = &moves[move_index];

                if round == 1 && tt_entry.is_some_and(|v| v.important_move == r#move.m) {
                    continue;
                }

                let (legal, move_made) = self
                    .board
                    .test_legality_and_maybe_make_move(r#move.m, &mut self.rollback);
                if !legal {
                    if move_made {
                        self.board.unmake_move(&r#move.m, &mut self.rollback);
                    }

                    continue;
                }

                has_legal_move = true;
                let gives_check = self.board.is_in_check(false);
                if futility_prune
                    && searched_moves >= 1
                    && !gives_check
                    && r#move.m.data & (MOVE_FLAG_CAPTURE_FULL | MOVE_FLAG_PROMOTION_FULL) == 0
                {
                    self.board.unmake_move(&r#move.m, &mut self.rollback);
                    continue;
                }

                let mut reduction = 0;
                // Late move reduction
                if draft > 2 && searched_moves > 3 {
                    let flags = r#move.m.flags();

                    // Using formula and values from Ethereal according to https://www.chessprogramming.org/Late_Move_Reductions
                    reduction = if flags & MOVE_FLAG_CAPTURE == 0 && flags & MOVE_FLAG_PROMOTION == 0 {
                        (0.7844 + (draft as f32).ln() * (searched_moves as f32).ln() / 2.4696).round() as u8
                    } else {
                        3
                    };

                    if is_pv && reduction > 0 {
                        reduction -= 1;
                    }

                    if in_check && reduction > 0 {
                        reduction -= 1;
                    }

                    reduction = reduction.clamp(0, draft - 1)
                }

                let mut score;
                if searched_moves == 0 || ply == 0 {
                    // Use reduction
                    score = -self.alpha_beta_recurse(
                        -beta,
                        -alpha,
                        draft - reduction - 1,
                        ply + 1,
                        &mut new_killers,
                        gives_check,
                        can_null_move,
                    )?;

                    if score > alpha && reduction > 0 {
                        // Do a full search
                        score = -self.alpha_beta_recurse(
                            -beta,
                            -alpha,
                            draft - 1,
                            ply + 1,
                            &mut new_killers,
                            gives_check,
                            can_null_move,
                        )?;
                    }
                } else {
                    // Use null window and reduction
                    score = -self.alpha_beta_recurse(
                        -alpha - 1,
                        -alpha,
                        draft - reduction - 1,
                        ply + 1,
                        &mut new_killers,
                        gives_check,
                        can_null_move,
                    )?;

                    if score > alpha {
                        // Do a full search
                        score = -self.alpha_beta_recurse(
                            -beta,
                            -alpha,
                            draft - 1,
                            ply + 1,
                            &mut new_killers,
                            gives_check,
                            can_null_move,
                        )?;
                    }
                }

                self.board.unmake_move(&r#move.m, &mut self.rollback);
                searched_moves += 1;

                if score >= beta {
                    self.update_killers_and_history(killers, &r#move.m, ply);

                    let penalty = -(ply as i16) * (ply as i16);
                    for m in searched_quiet_moves {
                        self.update_history(&m, penalty);
                    }

                    self.transposition_table.store_entry(
                        TTEntry::new(
                            self.board.hash,
                            r#move.m,
                            MoveType::FailHigh,
                            score,
                            draft,
                            ply,
                            self.starting_halfmove,
                        ),
                        TableType::Main,
                        false,
                    );

                    return Ok(score);
                }

                if score > best_score {
                    best_score = score;
                    best_move = Some(r#move.m);
                    if score > alpha {
                        alpha = score;
                    }
                }

                if r#move.m.flags() == 0 {
                    searched_quiet_moves.push(r#move.m);
                }
            }

            if round == 0 {
                if !in_check {
                    moves = self.board.generate_pseudo_legal_moves_with_history(self.history_table);
                } else {
                    moves = self.board.generate_pseudo_legal_check_evasions(self.history_table);
                }

                if killers[0] != EMPTY_MOVE {
                    let mut unmatched_killers = if killers[1] != EMPTY_MOVE { 2 } else { 1 };

                    for m in moves.iter_mut() {
                        if m.m == killers[0] {
                            m.score = MOVE_SCORE_KILLER_1;

                            if unmatched_killers == 1 {
                                break;
                            } else {
                                unmatched_killers -= 1;
                            }
                        } else if m.m == killers[1] {
                            m.score = MOVE_SCORE_KILLER_2;

                            if unmatched_killers == 1 {
                                break;
                            } else {
                                unmatched_killers -= 1;
                            }
                        }
                    }
                }
            }
        }

        // Assuming no bug with move generation...
        if !has_legal_move {
            if ply == 0 {
                error!(
                    "Tried to search on a position but found no moves. Position: {:#?}",
                    self.board
                );
                panic!("Found no legal moves from the root of the search")
            } else if in_check {
                return Ok(self.board.evaluate_checkmate_side_to_move_relative(ply));
            } else {
                return Ok(0);
            }
        } else if searched_moves == 1 && ply == 0 {
            self.end_search = true;
        }

        let entry_type = if alpha == best_score {
            MoveType::Best
        } else {
            MoveType::FailLow
        };
        self.transposition_table.store_entry(
            TTEntry::new(
                self.board.hash,
                best_move.unwrap(),
                entry_type,
                best_score,
                draft,
                ply,
                self.starting_halfmove,
            ),
            TableType::Main,
            ply == 0,
        );

        Ok(best_score)
    }

    pub fn quiescense_side_to_move_relative(&mut self, mut alpha: i16, beta: i16, draft: u8) -> i16 {
        self.stats.total_nodes += 1;

        if self.board.is_insufficient_material() {
            return 0;
        }

        let mut moves;
        let tt_entry =
            self.transposition_table
                .get_entry(self.board.hash, TableType::Quiescense, self.starting_halfmove);
        if let Some(tt_data) = tt_entry {
            let tt_eval = tt_data.get_score(0);

            match tt_data.get_move_type() {
                transposition_table::MoveType::FailHigh => {
                    if tt_eval >= beta {
                        return tt_eval;
                    }
                }
                transposition_table::MoveType::Best => {
                    return tt_eval;
                }
                transposition_table::MoveType::FailLow => {
                    if tt_eval < alpha {
                        return tt_eval;
                    }
                }
            }

            moves = Vec::from([ScoredMove {
                m: tt_data.important_move,
                score: 1,
            }]);
        } else {
            moves = Vec::new();
        }

        let stand_pat = self.board.evaluate_side_to_move_relative();

        if stand_pat >= beta {
            return stand_pat;
        }

        if self.board.game_stage > ENDGAME_GAME_STAGE_FOR_QUIESCENSE
            && stand_pat + CENTIPAWN_VALUES[PIECE_QUEEN as usize] + 100 < alpha
        {
            return stand_pat;
        }

        if alpha < stand_pat {
            alpha = stand_pat;
        }

        let mut best_score = stand_pat;
        let mut best_move = None;

        // Round 0 is the tt move, round 1 is regular move gen
        for round in 0..2 {
            for move_index in 0..moves.len() {
                {
                    // Perform one iteration of selection sort every time another move needs to be evaluated
                    let mut best_move_score = moves[move_index].score;
                    let mut best_move_index = move_index;

                    for sort_index in (move_index + 1)..moves.len() {
                        if moves[sort_index].score > best_move_score {
                            best_move_score = moves[sort_index].score;
                            best_move_index = sort_index;
                        }
                    }

                    moves.swap(move_index, best_move_index);
                }
                let r#move = &moves[move_index];

                if round == 1 && tt_entry.is_some_and(|v| v.important_move == r#move.m) {
                    continue;
                }

                let (legal, move_made) = self
                    .board
                    .test_legality_and_maybe_make_move(r#move.m, &mut self.rollback);
                if !legal {
                    if move_made {
                        self.board.unmake_move(&r#move.m, &mut self.rollback);
                    }

                    continue;
                }

                // Only doing captures right now so not checking halfmove or threefold repetition here
                let score = -self.quiescense_side_to_move_relative(-beta, -alpha, draft - 1);

                self.board.unmake_move(&r#move.m, &mut self.rollback);

                if score >= beta {
                    self.transposition_table.store_entry(
                        TTEntry::new(
                            self.board.hash,
                            r#move.m,
                            MoveType::FailHigh,
                            score,
                            draft,
                            0,
                            self.starting_halfmove,
                        ),
                        TableType::Quiescense,
                        false,
                    );

                    return score;
                }

                if best_score < score {
                    best_score = score;
                    best_move = Some(r#move.m);

                    if alpha < score {
                        alpha = score;
                    }
                }
            }

            if round == 0 {
                moves = self.board.generate_pseudo_legal_capture_moves();
            }
        }

        if let Some(bm) = best_move {
            let entry_type = if alpha == best_score {
                MoveType::Best
            } else {
                MoveType::FailLow
            };
            self.transposition_table.store_entry(
                TTEntry::new(
                    self.board.hash,
                    bm,
                    entry_type,
                    best_score,
                    0,
                    0,
                    self.starting_halfmove,
                ),
                TableType::Quiescense,
                false,
            );
        }

        best_score
    }

    #[inline]
    fn update_killers_and_history(&mut self, killers: &mut [Move; 2], m: &Move, ply_depth: u8) {
        if m.flags() != 0 {
            return;
        }

        self.update_history(m, (ply_depth as i16) * (ply_depth as i16));

        if killers[0] == *m {
            return;
        }

        if killers[1] == *m {
            (killers[0], killers[1]) = (killers[1], killers[0]);
        } else {
            killers[1] = *m;
        }
    }

    #[inline]
    fn update_history(&mut self, m: &Move, bonus: i16) {
        // from https://www.chessprogramming.org/History_Heuristic
        let piece_type = (self.board.get_piece_64(m.from() as usize) & PIECE_MASK) as usize;
        let history_color_value = if self.board.white_to_move { 0 } else { 1 };

        let current_value = &mut self.history_table[history_color_value][piece_type - 1][m.to() as usize];
        let clamped_bonus = (bonus as i32).clamp(-MOVE_SCORE_HISTORY_MAX, MOVE_SCORE_HISTORY_MAX);
        *current_value +=
            (clamped_bonus - ((*current_value as i32) * clamped_bonus.abs() / MOVE_SCORE_HISTORY_MAX)) as i16;
    }

    fn gather_pv(&mut self, first_move: &Move) {
        self.stats.pv.clear();

        let mut board_copy = None;
        if ENABLE_UNMAKE_MOVE_TEST {
            board_copy = Some(self.board.clone());
        }

        // Prevent cycles from occurring
        let mut previous_hashes = HashSet::new();
        previous_hashes.insert(self.board.hash);

        self.stats.pv.push(*first_move);
        self.board.make_move(first_move, &mut self.rollback);
        previous_hashes.insert(self.board.hash);

        if !self.board.halfmove_clock >= 100 && !RepetitionTracker::test_threefold_repetition(self.board) {
            let mut next_move =
                self.transposition_table
                    .get_entry(self.board.hash, TableType::Main, self.starting_halfmove);
            loop {
                match next_move {
                    None => {
                        break;
                    }
                    Some(e) => {
                        if e.get_move_type() != MoveType::Best {
                            break;
                        }

                        self.board.make_move(&e.important_move, &mut self.rollback);

                        if previous_hashes.contains(&self.board.hash)
                            || self.board.halfmove_clock >= 100
                            || RepetitionTracker::test_threefold_repetition(self.board)
                        {
                            self.board.unmake_move(&e.important_move, &mut self.rollback);
                            break;
                        }

                        previous_hashes.insert(self.board.hash);
                        self.stats.pv.push(e.important_move);
                        next_move = self.transposition_table.get_entry(
                            self.board.hash,
                            TableType::Main,
                            self.starting_halfmove,
                        );
                    }
                }
            }
        }

        for m in self.stats.pv.iter().rev() {
            self.board.unmake_move(m, &mut self.rollback);
        }

        if ENABLE_UNMAKE_MOVE_TEST && board_copy.as_ref().unwrap() != self.board {
            error!("gather_pv did not reset the board state properly");

            let board_copied = board_copy.as_ref().unwrap();
            if board_copied.hash != self.board.hash {
                for (i, v) in HASH_VALUES.iter().enumerate() {
                    if board_copied.hash ^ v == self.board.hash {
                        debug!("board states differ by value {i} of HASH_VALUES in hash");
                    }
                }
            }

            assert_eq!(board_copy.as_ref().unwrap(), self.board);
        }
    }
}<|MERGE_RESOLUTION|>--- conflicted
+++ resolved
@@ -210,7 +210,8 @@
                 self.gather_pv(&search_result.best_move);
                 UciInterface::print_search_info(search_result.eval, &self.stats, &elapsed);
 
-<<<<<<< HEAD
+                self.stats.aspiration_researches = 0;
+
                 if self.stop_received
                     || (search_control != SearchControl::Infinite
                         && (result.end_search
@@ -220,18 +221,6 @@
                                 SearchControl::Time => elapsed >= cutoff.unwrap(),
                                 SearchControl::Depth | SearchControl::Infinite => false,
                             }))
-=======
-                self.stats.aspiration_researches = 0;
-
-                if search_control != SearchControl::Infinite
-                    && (result.end_search
-                        || search_result.eval.abs() >= MATE_THRESHOLD
-                        || depth >= max_depth
-                        || match search_control {
-                            SearchControl::Time => elapsed >= cutoff.unwrap(),
-                            SearchControl::Depth | SearchControl::Infinite => false,
-                        })
->>>>>>> 51f7bdb5
                 {
                     return search_result;
                 }
@@ -356,7 +345,6 @@
 
         if draft == 0 {
             self.stats.total_search_leaves += 1;
-<<<<<<< HEAD
 
             if self.stats.total_search_leaves % 16384 == 16383 {
                 let stop_received = matches!(self.stop_rx.try_recv(), Ok(()));
@@ -367,12 +355,6 @@
 
                     return Err(());
                 }
-=======
-            if self.stats.total_search_leaves % 16384 == 16383
-                && self.cancel_search_at.is_some_and(|t| Instant::now() >= t)
-            {
-                return Err(());
->>>>>>> 51f7bdb5
             }
 
             return Ok(self.quiescense_side_to_move_relative(alpha, beta, 255));
