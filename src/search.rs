--- conflicted
+++ resolved
@@ -2,11 +2,7 @@
     cmp::{Ordering, Reverse}, collections::HashSet, i16, time::Instant
 };
 
-<<<<<<< HEAD
 use log::{debug, error, trace};
-=======
-use log::{debug, error};
->>>>>>> a84ab723
 use vampirc_uci::{UciSearchControl, UciTimeControl};
 
 use crate::{
@@ -41,17 +37,6 @@
 enum SearchControl {
     Time,
     Depth,
-}
-
-pub struct SearchResult {
-    pub best_move: Move,
-    pub eval: i16,
-    pub stats: SearchStats,
-}
-
-pub struct AlphaBetaResult {
-    pub search_result: Option<SearchResult>,
-    pub end_search: bool,
 }
 
 pub struct SearchResult {
@@ -143,7 +128,6 @@
         }
 
         // Above 5 depth moves can start taking a lot more time
-<<<<<<< HEAD
         let cutoff_low_depth;
         let cutoff;
         let cancel_search_time;
@@ -159,12 +143,6 @@
                 cancel_search_time = None;
             }
         }
-=======
-        let cutoff_low_depth = target_dur.mul_f32(0.55);
-        let cutoff = target_dur.mul_f32(0.35);
-        let cancel_search_time = start_time.checked_add(target_dur.mul_f32(2.0)).unwrap();
-
->>>>>>> a84ab723
         let mut depth = 1;
         let mut latest_result = None;
         loop {
@@ -178,7 +156,6 @@
                 }
 
                 if result.end_search
-<<<<<<< HEAD
                     || search_result.eval.abs() >= 19800
                     || depth >= max_depth
                     || match search_control {
@@ -187,12 +164,6 @@
                         }
                         SearchControl::Depth => false,
                     }
-=======
-                    || (depth >= 5 && elapsed >= cutoff)
-                    || elapsed >= cutoff_low_depth
-                    || search_result.eval.abs() >= 19800
-                    || depth >= 40
->>>>>>> a84ab723
                 {
                     return search_result;
                 }
@@ -213,11 +184,7 @@
         draft: u8,
         transposition_table: &mut TranspositionTable,
         history_table: &mut HistoryTable,
-<<<<<<< HEAD
         cancel_search_at: &Option<Instant>,
-=======
-        cancel_search_at: &Instant,
->>>>>>> a84ab723
     ) -> AlphaBetaResult {
         let mut alpha = -i16::MAX;
         let mut best_value = -i16::MAX;
@@ -286,7 +253,6 @@
 
         if moves.len() == 1 {
             stats.depth = 1;
-<<<<<<< HEAD
 
             let m = moves.pop().unwrap().m;
             self.gather_pv(&m, transposition_table, &mut stats, &mut rollback);
@@ -294,11 +260,6 @@
             return AlphaBetaResult {
                 search_result: Some(SearchResult {
                     best_move: m,
-=======
-            return AlphaBetaResult {
-                search_result: Some(SearchResult {
-                    best_move: moves.pop().unwrap().m,
->>>>>>> a84ab723
                     eval: self.evaluate(),
                     stats,
                 }),
@@ -315,11 +276,7 @@
                 continue;
             }
 
-<<<<<<< HEAD
             if cancel_search_at.is_some_and(|t| Instant::now() >= t) {
-=======
-            if Instant::now() >= *cancel_search_at {
->>>>>>> a84ab723
                 return AlphaBetaResult {
                     search_result: None,
                     end_search: true,
