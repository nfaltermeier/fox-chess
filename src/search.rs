use std::{
<<<<<<< HEAD
    cmp::Reverse, collections::VecDeque, sync::mpsc::Receiver, time::{Duration, Instant}
=======
    collections::VecDeque,
    sync::mpsc::Receiver,
    time::Instant,
>>>>>>> fb90822b
};

use arrayvec::ArrayVec;
use log::{debug, error};
use tinyvec::{TinyVec, tiny_vec};
use vampirc_uci::{UciSearchControl, UciTimeControl};

use crate::{
    board::{Board, PIECE_KING, PIECE_MASK, PIECE_PAWN, PIECE_QUEEN},
    evaluate::{CENTIPAWN_VALUES, ENDGAME_GAME_STAGE_FOR_QUIESCENSE, MATE_THRESHOLD},
    move_generator::{
        MOVE_ARRAY_SIZE, MOVE_SCORE_CONST_HISTORY_MAX, MOVE_SCORE_HISTORY_MAX, MOVE_SCORE_KILLER_1,
        MOVE_SCORE_KILLER_2, ScoredMove,
    },
    moves::{
        MOVE_FLAG_CAPTURE, MOVE_FLAG_CAPTURE_FULL, MOVE_FLAG_PROMOTION, MOVE_FLAG_PROMOTION_FULL, Move, MoveRollback,
    },
    repetition_tracker::RepetitionTracker,
<<<<<<< HEAD
    texel::{DEFAULT_PARAMS, EvalParams, FeatureIndex},
=======
    time_management::{get_cutoff_times, modify_cutoff_time},
>>>>>>> fb90822b
    transposition_table::{self, MoveType, TTEntry, TranspositionTable},
    uci::UciInterface,
    uci_required_options_helper::RequiredUciOptions,
};

pub type HistoryTable = [[[i16; 64]; 6]; 2];
pub static DEFAULT_HISTORY_TABLE: HistoryTable = [[[0; 64]; 6]; 2];

pub type ContinuationHistoryTable = [[[[[i16; 64]; 6]; 64]; 6]; 2];

/// Each value is in addition to the last
static ASPIRATION_WINDOW_OFFSETS: [i16; 4] = [50, 150, 600, i16::MAX];

const EMPTY_MOVE: Move = Move { data: 0 };

#[derive(Default)]
pub struct SearchStats {
    pub depth: u8,
    pub current_iteration_total_nodes: u64,
    pub previous_iterations_total_nodes: u64,
    pub total_search_leaves: u64,
    pub aspiration_researches: u8,
}

#[derive(PartialEq, Eq)]
enum SearchControl {
    Unknown,
    Time,
    Depth,
    Infinite,
    Nodes,
}

#[derive(Clone)]
pub struct SearchResult {
    pub best_move: Move,
    pub score: i16,
}

pub struct AlphaBetaResult {
    pub search_result: Option<SearchResult>,
    pub end_search: bool,
    pub pv: TinyVec<[Move; 32]>,
}

struct PvData {
    /// PVs are stored as a stack, FILO
    pub pv: TinyVec<[Move; 32]>,
    pub search_result: SearchResult,
}

pub struct Searcher<'a> {
    board: &'a mut Board,
    rollback: MoveRollback,
    pub stats: SearchStats,
    transposition_table: &'a mut TranspositionTable,
    history_table: &'a mut HistoryTable,
    starting_fullmove: u8,
    hard_cutoff_time: Option<Instant>,
    single_root_move: bool,
    starting_in_check: bool,
    stop_rx: &'a Receiver<()>,
    stop_received: bool,
    total_max_nodes: u64,
    max_nodes_for_current_iteration: u64,
    continuation_history: &'a mut ContinuationHistoryTable,
    move_history: Vec<Move>,
    multi_pv: u8,
    root_pvs: VecDeque<PvData>,
    extra_uci_options: RequiredUciOptions,
    root_pv_branch_nodes: u64,
    pv_nodes_fractions: VecDeque<f32>,
}

impl<'a> Searcher<'a> {
    pub fn new(
        board: &'a mut Board,
        transposition_table: &'a mut TranspositionTable,
        history_table: &'a mut HistoryTable,
        stop_rx: &'a Receiver<()>,
        continuation_history: &'a mut ContinuationHistoryTable,
        multi_pv: u8,
        extra_uci_options: RequiredUciOptions,
    ) -> Self {
        let starting_fullmove = 0;

        let starting_in_check = board.is_in_check(false);

        assert!(multi_pv >= 1);

        Self {
            board,
            rollback: MoveRollback::default(),
            stats: SearchStats::default(),
            transposition_table,
            history_table,
            starting_fullmove,
            hard_cutoff_time: None,
            single_root_move: false,
            starting_in_check,
            stop_rx,
            stop_received: false,
            total_max_nodes: u64::MAX,
            max_nodes_for_current_iteration: u64::MAX,
            continuation_history,
            move_history: vec![],
            multi_pv,
            root_pvs: VecDeque::with_capacity(multi_pv as usize),
            extra_uci_options,
            root_pv_branch_nodes: 0,
            pv_nodes_fractions: VecDeque::new(),
        }
    }

    pub fn iterative_deepening_search(
        &mut self,
        time: &Option<UciTimeControl>,
        search: &Option<UciSearchControl>,
    ) -> SearchResult {
        let start_time = Instant::now();
        let mut soft_cutoff_time = None;
        let mut search_control: SearchControl;
        let mut max_depth = 40;
        let mut cutoff_times = None;

        self.hard_cutoff_time = None;
        if let Some(t) = time {
            match t {
                UciTimeControl::TimeLeft {
                    white_time,
                    black_time,
                    white_increment,
                    black_increment,
                    // For TC where you get more time after playing a certain number of moves. May need to consider this if going for tournaments.
                    moves_to_go: _,
                } => {
                    let (time_left, increment) = if self.board.white_to_move {
                        (white_time, white_increment)
                    } else {
                        (black_time, black_increment)
                    };

<<<<<<< HEAD
                    if time_left.is_none() {
                        error!("No time left value provided when searching");
                        panic!("No time left value provided when searching");
                    }

                    let divisor = 30;

                    let time_left = time_left.as_ref().unwrap().to_std().unwrap();
                    target_dur = Some(time_left.checked_div(divisor).unwrap());

                    if let Some(inc) = increment {
                        let inc = inc.to_std().unwrap();

                        if time_left > inc.saturating_mul(2) {
                            target_dur = Some(target_dur.unwrap().saturating_add(inc.mul_f32(0.7)));

                            use_stricter_time_cutoff = time_left < Duration::from_secs(1);
                        } else {
                            use_stricter_time_cutoff = true;
                        }
                    } else {
                        use_stricter_time_cutoff = time_left < Duration::from_secs(5);
                    }
=======
                    cutoff_times = Some(get_cutoff_times(time_left, increment, &start_time, self.board.fullmove_counter));
                    soft_cutoff_time = Some(cutoff_times.as_ref().unwrap().soft_cutoff);
                    self.hard_cutoff_time = Some(cutoff_times.as_ref().unwrap().hard_cutoff);
>>>>>>> fb90822b

                    search_control = SearchControl::Time;
                }
                UciTimeControl::MoveTime(time_delta) => {
                    let target_dur = time_delta.to_std().unwrap();
                    soft_cutoff_time = Some(target_dur);
                    self.hard_cutoff_time = Some(start_time.checked_add(target_dur).unwrap());
                    search_control = SearchControl::Time;
                }
                UciTimeControl::Ponder => {
                    unimplemented!("uci go ponder");
                }
                UciTimeControl::Infinite => {
                    search_control = SearchControl::Infinite;
                }
            }
        } else {
            search_control = SearchControl::Unknown;
        }

        if let Some(s) = search {
            if s.depth.is_some() {
                if search_control == SearchControl::Unknown {
                    search_control = SearchControl::Depth;
                }
                max_depth = s.depth.unwrap();
            } else if s.nodes.is_some() {
                if search_control == SearchControl::Unknown {
                    search_control = SearchControl::Nodes;
                }
                self.total_max_nodes = s.nodes.unwrap();
            }
        }

        if search_control == SearchControl::Unknown {
            error!("Please specify wtime and btime, infinite, depth, or nodes when calling go.");
            panic!("Please specify wtime and btime, infinite, depth, or nodes when calling go.");
        }

        let mut depth = 1;
        let mut latest_result = None;
        loop {
            let end_search = self.alpha_beta_init(depth, latest_result.clone());
            if let Some(best_pv) = self.root_pvs.front()
                && let Some(worst_pv) = self.root_pvs.back()
            {
                // Max nodes are infrequently checked in the search so do an additional check here
                if self.stats.current_iteration_total_nodes >= self.max_nodes_for_current_iteration {
                    return latest_result
                        .expect("iterative_deepening_search exceeded max nodes before completing any searches");
                }

                let elapsed = start_time.elapsed();

                for (i, pv) in self.root_pvs.iter().enumerate() {
                    UciInterface::print_search_info(
                        pv.search_result.score,
                        &self.stats,
                        &elapsed,
                        &self.transposition_table,
                        &pv.pv,
                        self.starting_fullmove,
                        i as u8 + 1,
                    );
                }

                self.stats.aspiration_researches = 0;

                if self.stop_received
                    || (search_control != SearchControl::Infinite
                        && (end_search
                            || worst_pv.search_result.score.abs() >= MATE_THRESHOLD
                            || depth >= max_depth))
                {
                    return best_pv.search_result.clone();
                }

                if matches!(search_control, SearchControl::Time) {
                    if let Some(cutoff_times) = &cutoff_times {
                        let pv_nodes_fraction = self.root_pv_branch_nodes as f32 / self.stats.current_iteration_total_nodes as f32;

                        if self.pv_nodes_fractions.len() >= 3 {
                            self.pv_nodes_fractions.pop_back();
                        }

                        self.pv_nodes_fractions.push_front(pv_nodes_fraction);

                        soft_cutoff_time = Some(modify_cutoff_time(cutoff_times, &self.pv_nodes_fractions));
                    }

                    if elapsed >= soft_cutoff_time.unwrap() {
                        return best_pv.search_result.clone();
                    }
                }

                latest_result = Some(best_pv.search_result.clone());
            } else {
                if !self.stop_received {
                    debug!("Cancelled search of depth {depth} due to exceeding time budget or max nodes being reached");
                }

                return latest_result
                    .expect("iterative_deepening_search exceeded cancel_search_time or max nodes before completing any searches");
            }

            depth += 1;
        }
    }

    pub fn alpha_beta_init(&mut self, draft: u8, last_result: Option<SearchResult>) -> bool {
        self.rollback = MoveRollback::default();
        self.stats.depth = draft;
        self.single_root_move = false;

        let mut killers = [EMPTY_MOVE, EMPTY_MOVE];

        let mut alpha;
        let mut beta;
        let mut alpha_window_index;
        let mut beta_window_index;
        if draft < 5 {
            alpha = -i16::MAX;
            beta = i16::MAX;
            alpha_window_index = ASPIRATION_WINDOW_OFFSETS.len();
            beta_window_index = ASPIRATION_WINDOW_OFFSETS.len();
        } else {
            let last_score = last_result.unwrap().score;
            alpha = last_score - ASPIRATION_WINDOW_OFFSETS[0];
            beta = last_score + ASPIRATION_WINDOW_OFFSETS[0];
            alpha_window_index = 1;
            beta_window_index = 1;
        }

        let mut pv = tiny_vec!();

        loop {
            self.root_pvs.clear();
            self.stats.previous_iterations_total_nodes += self.stats.current_iteration_total_nodes;
            self.stats.current_iteration_total_nodes = 0;
            self.max_nodes_for_current_iteration = self.total_max_nodes - self.stats.previous_iterations_total_nodes;

            let result = self.alpha_beta_recurse(
                alpha,
                beta,
                draft,
                0,
                &mut killers,
                self.starting_in_check,
                true,
                &mut pv,
            );

            if result.is_err() {
                self.move_history.clear();
                self.root_pvs.clear();

                // In this case the state of the board will not been reset back to the starting state
                return true;
            }

            debug_assert!(self.rollback.is_empty());
            debug_assert!(self.move_history.is_empty());

            let low_score = self
                .root_pvs
                .back()
                .expect("No root pv found in alpha_beta_init after successful search")
                .search_result
                .score;
            let high_score = self
                .root_pvs
                .front()
                .expect("No root pv found in alpha_beta_init after successful search")
                .search_result
                .score;

            if low_score <= alpha {
                self.stats.aspiration_researches += 1;

                while low_score <= alpha {
                    alpha = alpha
                        .saturating_sub(ASPIRATION_WINDOW_OFFSETS[alpha_window_index])
                        .min(-i16::MAX);
                    alpha_window_index += 1;
                }
            } else if high_score >= beta {
                self.stats.aspiration_researches += 1;

                while high_score >= beta {
                    beta = beta.saturating_add(ASPIRATION_WINDOW_OFFSETS[beta_window_index]);
                    beta_window_index += 1;
                }
            } else {
                break;
            }
        }

        if pv.is_empty() {
            error!("PV is empty in alpha_beta_init");
            panic!("PV is empty in alpha_beta_init")
        }

        self.single_root_move
    }

    fn alpha_beta_recurse(
        &mut self,
        mut alpha: i16,
        beta: i16,
        mut draft: u8,
        ply: u8,
        killers: &mut [Move; 2],
        in_check: bool,
        can_null_move: bool,
        parent_pv: &mut TinyVec<[Move; 32]>,
    ) -> Result<i16, ()> {
        debug_assert!(alpha <= beta);

        self.stats.current_iteration_total_nodes += 1;

        if ply != 0
            && (RepetitionTracker::test_repetition(self.board)
                || self.board.is_insufficient_material())
        {
            parent_pv.clear();
            return Ok(0);
        }

        if in_check {
            draft += 1;
        }

        if draft == 0 {
            self.stats.total_search_leaves += 1;

            if self.stats.total_search_leaves % 16384 == 16383 {
                let stop_received = matches!(self.stop_rx.try_recv(), Ok(()));
                if stop_received
                    || self.hard_cutoff_time.is_some_and(|t| Instant::now() >= t)
                    || self.stats.current_iteration_total_nodes >= self.max_nodes_for_current_iteration
                {
                    if stop_received {
                        self.stop_received = stop_received;
                    }

                    return Err(());
                }
            }

            parent_pv.clear();
            return Ok(self
                .board
                .quiescense_side_to_move_relative(alpha, beta, 255, &DEFAULT_PARAMS, &mut self.rollback)
                .0);
        }

        // When at the root and with multi-pv enabled then this will be the lowest PV score
        let mut best_score = i16::MIN;
        // When at the root and with multi-pv enabled then this may not be the actual best move
        let mut best_move = None;
        let mut new_killers = [EMPTY_MOVE, EMPTY_MOVE];

        let is_pv = alpha + 1 != beta;

        let mut moves = ArrayVec::new();
        let tt_entry = self
            .transposition_table
            .get_entry(self.board.hash, self.starting_fullmove);
        if let Some(tt_data) = tt_entry {
            if !is_pv && tt_data.draft >= draft {
                let tt_score = tt_data.get_score(ply);

                match tt_data.move_type {
                    transposition_table::MoveType::FailHigh => {
                        if tt_score >= beta {
                            // should history be updated here?
                            let mut relevant_cont_hist = get_relevant_cont_hist(
                                &self.move_history,
                                &self.board,
                                &mut *self.continuation_history,
                            );
                            update_killers_and_history(
                                &self.board,
                                &mut self.history_table,
                                killers,
                                &tt_data.important_move,
                                ply,
                                &mut relevant_cont_hist,
                            );

                            return Ok(tt_score);
                        }
                    }
                    transposition_table::MoveType::Best => {
                        return Ok(tt_score);
                    }
                    transposition_table::MoveType::FailLow => {
                        if tt_score < alpha {
                            return Ok(tt_score);
                        }
                    }
                }
            }

            moves.push(ScoredMove {
                m: tt_data.important_move,
                score: 1,
            });
        }

        let mut pv: TinyVec<[Move; 32]> = tiny_vec!();

        let mut futility_prune = false;
        if draft < 4 && !is_pv && !in_check && alpha.abs() < 2000 && beta.abs() < 2000 {
            let eval = self.board.evaluate_side_to_move_relative(&DEFAULT_PARAMS);

            // Reverse futility pruning
            if eval - 120 - 128 * (draft - 1) as i16 >= beta {
                return Ok((eval + beta) / 2);
            }

            futility_prune = (eval + 307 + 173 * (draft - 1) as i16) < alpha;

            // Razoring
            if (eval + 332 + 279 * (draft - 1) as i16) < alpha {
                let score = self.board.quiescense_side_to_move_relative(alpha, beta, 255, &DEFAULT_PARAMS, &mut self.rollback).0;
                if score < alpha {
                    return Ok(score);
                }
            }
        }

        // Null move pruning
        let our_side = if self.board.white_to_move { 0 } else { 1 };
        if can_null_move
            && !is_pv
            && beta < i16::MAX
            && draft > 4
            && !in_check
            && self.board.piece_bitboards[our_side][PIECE_PAWN as usize]
                | self.board.piece_bitboards[our_side][PIECE_KING as usize]
                != self.board.side_occupancy[our_side]
        {
            let mut null_move_killers = [EMPTY_MOVE, EMPTY_MOVE];
            self.board.make_null_move(&mut self.rollback);
            self.move_history.push(EMPTY_MOVE);

            // Need to ensure draft >= 1
            let reduction = 3 + draft / 6;

            let nmp_score = -self.alpha_beta_recurse(
                -beta,
                -(beta - 1),
                draft - reduction,
                ply + 1,
                &mut null_move_killers,
                false,
                false,
                &mut pv,
            )?;

            self.board.unmake_null_move(&mut self.rollback);
            self.move_history.pop();

            if nmp_score >= beta {
                return Ok(nmp_score);
            }
        }

        // Internal Iterative Deepening
        if moves.is_empty() && is_pv && draft > 5 {
            let mut iid_pv = tiny_vec!();
            self.alpha_beta_recurse(
                alpha,
                beta,
                draft - 2,
                ply,
                killers,
                in_check,
                can_null_move,
                &mut iid_pv,
            )?;

            let tt_entry = self
                .transposition_table
                .get_entry(self.board.hash, self.starting_fullmove);
            if let Some(tt_data) = tt_entry {
                moves.push(ScoredMove {
                    m: tt_data.important_move,
                    score: 1,
                });
            }
        }

        let mut searched_quiet_moves: TinyVec<[Move; 64]> = tiny_vec!();
        let mut searched_moves = 0;
        let mut has_legal_move = false;
        let mut improved_alpha = false;

        // Round 0 is the tt move, round 1 is regular move gen
        for round in 0..2 {
            for move_index in 0..moves.len() {
                select_next_move(&mut moves, move_index);

                let r#move = &moves[move_index];

                if round == 1 && tt_entry.is_some_and(|v| v.important_move == r#move.m) {
                    continue;
                }

                let (legal, move_made) = self
                    .board
                    .test_legality_and_maybe_make_move(r#move.m, &mut self.rollback);
                if !legal {
                    if move_made {
                        self.board.unmake_move(&r#move.m, &mut self.rollback);
                    }

                    continue;
                }

                has_legal_move = true;
                let gives_check = self.board.is_in_check(false);

                // limit to avoid underflow
                let limited_draft = draft.min(21) as i16;

                // Futility pruning and late move pruning
                if searched_moves >= 1
                    && !gives_check
                    && r#move.m.data & (MOVE_FLAG_CAPTURE_FULL | MOVE_FLAG_PROMOTION_FULL) == 0
                    && (futility_prune
                        || (!is_pv
                            && !in_check
                            && searched_moves >= 6
                            // LMP will not happen at all for I think draft 14 and above
                            && r#move.score < -1.6f32.powi(limited_draft as i32) as i16 - 70 * limited_draft - 700))
                {
                    self.board.unmake_move(&r#move.m, &mut self.rollback);
                    continue;
                }

                self.move_history.push(r#move.m);

                let mut reduction = 0;
                // Late move reduction
                if draft > 2 && searched_moves > 3 {
                    let flags = r#move.m.flags();

                    // Using formula and values from Ethereal according to https://www.chessprogramming.org/Late_Move_Reductions
                    reduction = if flags & MOVE_FLAG_CAPTURE == 0 && flags & MOVE_FLAG_PROMOTION == 0 {
                        (0.7844 + (draft as f32).ln() * (searched_moves as f32).ln() / 2.4696).round() as u8
                    } else {
                        3
                    };

                    if is_pv && reduction > 0 {
                        reduction -= 1;
                    }

                    if in_check && reduction > 0 {
                        reduction -= 1;
                    }

                    reduction = reduction.clamp(0, draft - 1)
                }

                let start_of_search_nodes = self.stats.current_iteration_total_nodes;

                let mut score;
                if searched_moves == 0 || ply == 0 {
                    // Use reduction
                    score = -self.alpha_beta_recurse(
                        -beta,
                        -alpha,
                        draft - reduction - 1,
                        ply + 1,
                        &mut new_killers,
                        gives_check,
                        can_null_move,
                        &mut pv,
                    )?;

                    if score > alpha && reduction > 0 {
                        // Do a full search
                        score = -self.alpha_beta_recurse(
                            -beta,
                            -alpha,
                            draft - 1,
                            ply + 1,
                            &mut new_killers,
                            gives_check,
                            can_null_move,
                            &mut pv,
                        )?;
                    }
                } else {
                    // Use null window and reduction
                    score = -self.alpha_beta_recurse(
                        -alpha - 1,
                        -alpha,
                        draft - reduction - 1,
                        ply + 1,
                        &mut new_killers,
                        gives_check,
                        can_null_move,
                        &mut pv,
                    )?;

                    if score > alpha {
                        // Do a full search
                        score = -self.alpha_beta_recurse(
                            -beta,
                            -alpha,
                            draft - 1,
                            ply + 1,
                            &mut new_killers,
                            gives_check,
                            can_null_move,
                            &mut pv,
                        )?;
                    }
                }

                self.board.unmake_move(&r#move.m, &mut self.rollback);
                self.move_history.pop();
                searched_moves += 1;

                if score >= beta {
                    let mut relevant_cont_hist =
                        get_relevant_cont_hist(&self.move_history, &self.board, &mut *self.continuation_history);

                    update_killers_and_history(
                        &self.board,
                        &mut self.history_table,
                        killers,
                        &r#move.m,
                        ply,
                        &mut relevant_cont_hist,
                    );

                    let penalty = -(ply as i16) * (ply as i16);
                    for m in searched_quiet_moves {
                        update_history(
                            &self.board,
                            &mut self.history_table,
                            &m,
                            penalty,
                            &mut relevant_cont_hist,
                        );
                    }

                    if ply == 0 {
                        let pv_data = PvData {
                            pv: TinyVec::default(),
                            search_result: SearchResult {
                                best_move: r#move.m,
                                score,
                            },
                        };

                        if self.root_pvs.len() == self.multi_pv as usize {
                            self.root_pvs.pop_back();
                        }

                        let index = self.root_pvs.partition_point(|pv| pv.search_result.score > score);
                        self.root_pvs.insert(index, pv_data);
                    }

                    self.transposition_table.store_entry(TTEntry::new(
                        self.board.hash,
                        r#move.m,
                        MoveType::FailHigh,
                        score,
                        draft,
                        ply,
                        self.starting_fullmove,
                    ));

                    return Ok(score);
                }

                if score > best_score {
                    if ply == 0 {
                        *parent_pv = pv.clone();
                        parent_pv.push(r#move.m);

                        let pv_data = PvData {
                            pv: parent_pv.clone(),
                            search_result: SearchResult {
                                best_move: r#move.m,
                                score,
                            },
                        };

                        if self.root_pvs.len() == self.multi_pv as usize {
                            self.root_pvs.pop_back();
                        }

                        let index = self.root_pvs.partition_point(|pv| pv.search_result.score > score);
                        self.root_pvs.insert(index, pv_data);

                        // If there is a new best PV
                        if index == 0 {
                            self.root_pv_branch_nodes = self.stats.current_iteration_total_nodes - start_of_search_nodes;
                        }

                        score = self.root_pvs.back().unwrap().search_result.score;
                    }

                    if ply != 0 || self.root_pvs.len() == self.multi_pv as usize {
                        best_score = score;
                        best_move = Some(r#move.m);
                        if score > alpha {
                            alpha = score;
                            improved_alpha = true;

                            // This will be handled separately for root nodes
                            if is_pv && ply != 0 {
                                *parent_pv = pv.clone();
                                parent_pv.push(r#move.m);
                            }
                        }
                    }
                }

                // TODO: change to check for capture flag
                if r#move.m.flags() == 0 {
                    searched_quiet_moves.push(r#move.m);
                }
            }

            if round == 0 {
                if !in_check {
                    self.board
                        .generate_pseudo_legal_moves_with_history(self.history_table, &mut moves);
                } else {
                    self.board
                        .generate_pseudo_legal_check_evasions(self.history_table, &mut moves);
                }

                self.apply_history_to_move_scores(&mut moves);

                if killers[0] != EMPTY_MOVE {
                    let mut unmatched_killers = if killers[1] != EMPTY_MOVE { 2 } else { 1 };

                    for m in moves.iter_mut() {
                        if m.m == killers[0] {
                            m.score = MOVE_SCORE_KILLER_1;

                            if unmatched_killers == 1 {
                                break;
                            } else {
                                unmatched_killers -= 1;
                            }
                        } else if m.m == killers[1] {
                            m.score = MOVE_SCORE_KILLER_2;

                            if unmatched_killers == 1 {
                                break;
                            } else {
                                unmatched_killers -= 1;
                            }
                        }
                    }
                }
            }
        }

        // Assuming no bug with move generation...
        if !has_legal_move {
            if ply == 0 {
                error!(
                    "Tried to search on a position but found no moves. Position: {:#?}",
                    self.board
                );
                panic!("Found no legal moves from the root of the search")
            } else if in_check {
                parent_pv.clear();
                return Ok(self.board.evaluate_checkmate_side_to_move_relative(ply));
            } else {
                parent_pv.clear();
                return Ok(0);
            }
        } else if searched_moves == 1 && ply == 0 {
            self.single_root_move = true;
        }

        if ply == 0 && self.multi_pv > 1 {
            let best_pv = self
                .root_pvs
                .front()
                .expect("No root pv found at the end of alpha_beta_recurse for ply == 0");
            best_move = Some(best_pv.search_result.best_move);
            best_score = best_pv.search_result.score;
            *parent_pv = best_pv.pv.clone();
            improved_alpha |= best_score > alpha;
        }

        let entry_type = if improved_alpha {
            MoveType::Best
        } else {
            MoveType::FailLow
        };
        self.transposition_table.store_entry(TTEntry::new(
            self.board.hash,
            best_move.unwrap(),
            entry_type,
            best_score,
            draft,
            ply,
            self.starting_fullmove,
        ));

        Ok(best_score)
    }

<<<<<<< HEAD
    fn apply_history_to_move_scores(&mut self, moves: &mut TinyVec<[ScoredMove; MOVE_ARRAY_SIZE]>) {
        if let Some(relevant_cont_hist) =
            get_relevant_cont_hist(&self.move_history, &self.board, &mut *self.continuation_history)
        {
            for m in moves {
                if m.m.data & MOVE_FLAG_CAPTURE_FULL != 0 {
                    continue;
=======
    pub fn quiescense_side_to_move_relative(&mut self, mut alpha: i16, beta: i16, ply: u8) -> i16 {
        self.stats.current_iteration_total_nodes += 1;

        if self.board.is_insufficient_material() {
            return 0;
        }

        let is_pv = alpha + 1 != beta;
        let mut moves = ArrayVec::new();
        let tt_entry = self
            .transposition_table
            .get_entry(self.board.hash, self.starting_fullmove);
        if let Some(tt_data) = tt_entry {
            let tt_eval = tt_data.get_score(ply);

            if !is_pv {
                match tt_data.move_type {
                    transposition_table::MoveType::FailHigh => {
                        if tt_eval >= beta {
                            return tt_eval;
                        }
                    }
                    transposition_table::MoveType::Best => {
                        return tt_eval;
                    }
                    transposition_table::MoveType::FailLow => {
                        if tt_eval < alpha {
                            return tt_eval;
                        }
                    }
>>>>>>> fb90822b
                }

<<<<<<< HEAD
                let piece_to_move = self.board.get_piece_64(m.m.from() as usize);
                m.score += relevant_cont_hist[((piece_to_move & PIECE_MASK) - 1) as usize][m.m.to() as usize];
            }
        }
    }
}

impl Board {
    pub fn quiescense_side_to_move_relative(
        &mut self,
        mut alpha: i16,
        beta: i16,
        draft: u8,
        params: &EvalParams,
        rollback: &mut MoveRollback,
    ) -> (i16, Board) {
        if self.is_insufficient_material() {
            return (0, self.clone());
=======
            if tt_data.important_move.data & MOVE_FLAG_CAPTURE_FULL != 0 {
                moves.push(ScoredMove {
                    m: tt_data.important_move,
                    score: 1,
                });
            }
>>>>>>> fb90822b
        }

        let mut best_score;
        let in_check = self.is_in_check(false);
        if !in_check {
            let stand_pat = self.evaluate_side_to_move_relative(params);

            if stand_pat >= beta {
                return (stand_pat, self.clone());
            }

            if self.game_stage > ENDGAME_GAME_STAGE_FOR_QUIESCENSE
                && stand_pat
                    + params[FeatureIndex::PieceValues as usize + PIECE_QUEEN as usize]
                    + 100
                    // maybe this shouldn't include quiet promotions because those would already be covered under the standard margin
                    + if self.can_probably_promote() {
                        params[FeatureIndex::PieceValues as usize + PIECE_QUEEN as usize] - 100
                    } else {
                        0
                    }
                    < alpha
            {
                return (stand_pat, self.clone());
            }

            if alpha < stand_pat {
                alpha = stand_pat;
            }

            best_score = stand_pat;
        } else {
            best_score = -i16::MAX;
        }

        let mut best_position = None;

        let mut moves = if in_check {
            self.generate_pseudo_legal_check_evasions(&DEFAULT_HISTORY_TABLE)
        } else {
            self.generate_pseudo_legal_capture_moves()
        };

        for move_index in 0..moves.len() {
            select_next_move(&mut moves, move_index);
            let r#move = &moves[move_index];

            let (legal, move_made) = self.test_legality_and_maybe_make_move(r#move.m, rollback);
            if !legal {
                if move_made {
                    self.unmake_move(&r#move.m, rollback);
                }

                continue;
            }

            // Only doing captures right now so not checking halfmove or threefold repetition here
            let (result, pos) = self.quiescense_side_to_move_relative(-beta, -alpha, draft - 1, params, rollback);
            let result = -result;

            self.unmake_move(&r#move.m, rollback);

            if result >= beta {
                return (result, pos);
            }

<<<<<<< HEAD
            if best_score < result {
                best_score = result;
                best_position = Some(pos);

                if alpha < result {
                    alpha = result;
=======
            if round == 0 {
                if in_check {
                    self.board
                        .generate_pseudo_legal_check_evasions(self.history_table, &mut moves);
                } else {
                    self.board.generate_pseudo_legal_capture_moves(&mut moves);
>>>>>>> fb90822b
                }
            }
        }

        (
            best_score,
            if best_position.is_some() {
                best_position.unwrap()
            } else {
<<<<<<< HEAD
                self.clone()
            },
        )
=======
                MoveType::FailLow
            };
            self.transposition_table.store_entry(TTEntry::new(
                self.board.hash,
                bm,
                entry_type,
                best_score,
                0,
                ply,
                self.starting_fullmove,
            ));
        } else if best_score == -i16::MAX {
            best_score = alpha.max(-4000);
        }

        best_score
    }

    fn apply_history_to_move_scores(&mut self, moves: &mut ArrayVec<ScoredMove, MOVE_ARRAY_SIZE>) {
        if let Some(relevant_cont_hist) =
            get_relevant_cont_hist(&self.move_history, &self.board, &mut *self.continuation_history)
        {
            for m in moves {
                if m.m.data & MOVE_FLAG_CAPTURE_FULL != 0 {
                    continue;
                }

                let piece_to_move = self.board.get_piece_64(m.m.from() as usize);
                m.score += relevant_cont_hist[((piece_to_move & PIECE_MASK) - 1) as usize][m.m.to() as usize];
            }
        }
>>>>>>> fb90822b
    }
}

#[inline]
fn update_killers_and_history(
    board: &Board,
    history_table: &mut HistoryTable,
    killers: &mut [Move; 2],
    m: &Move,
    ply_depth: u8,
    relevant_cont_hist: &mut Option<&mut [[i16; 64]; 6]>,
) {
    // TODO: Change this to check for capture flag specifically
    if m.flags() != 0 {
        return;
    }

    update_history(
        board,
        history_table,
        m,
        (ply_depth as i16) * (ply_depth as i16),
        relevant_cont_hist,
    );

    if killers[0] == *m {
        return;
    }

    if killers[1] == *m {
        (killers[0], killers[1]) = (killers[1], killers[0]);
    } else {
        killers[1] = *m;
    }
}

#[inline]
fn update_history(
    board: &Board,
    history_table: &mut HistoryTable,
    m: &Move,
    bonus: i16,
    relevant_cont_hist: &mut Option<&mut [[i16; 64]; 6]>,
) {
    // from https://www.chessprogramming.org/History_Heuristic
    let piece_type = (board.get_piece_64(m.from() as usize) & PIECE_MASK) as usize;
    let history_color_value = if board.white_to_move { 0 } else { 1 };
    let to = m.to() as usize;

    let clamped_history_bonus = (bonus as i32).clamp(-MOVE_SCORE_HISTORY_MAX, MOVE_SCORE_HISTORY_MAX);
    let current_history = &mut history_table[history_color_value][piece_type - 1][to];
    *current_history += (clamped_history_bonus
        - ((*current_history as i32) * clamped_history_bonus.abs() / MOVE_SCORE_HISTORY_MAX))
        as i16;

    let clamped_const_history_bonus = (bonus as i32).clamp(-MOVE_SCORE_CONST_HISTORY_MAX, MOVE_SCORE_CONST_HISTORY_MAX);
    if let Some(relevant_cont_hist) = relevant_cont_hist {
        let current_cont_hist = &mut relevant_cont_hist[piece_type - 1][to];
        *current_cont_hist += (clamped_const_history_bonus
            - ((*current_cont_hist as i32) * clamped_const_history_bonus.abs() / MOVE_SCORE_CONST_HISTORY_MAX))
            as i16;
    }
}

#[inline]
fn get_relevant_cont_hist<'a>(
    move_history: &Vec<Move>,
    board: &Board,
    continuation_history: &'a mut ContinuationHistoryTable,
) -> Option<&'a mut [[i16; 64]; 6]> {
    if let Some(last_move) = move_history.last() {
        if *last_move != EMPTY_MOVE {
            let last_moved_to = last_move.to() as usize;
            let last_moved_piece = board.get_piece_64(last_moved_to);
            return Some(
                &mut continuation_history[if board.white_to_move { 0 } else { 1 }]
                    [((last_moved_piece & PIECE_MASK) - 1) as usize][last_moved_to],
            );
        }
    }

    None
}

#[inline]
fn select_next_move(moves: &mut ArrayVec<ScoredMove, MOVE_ARRAY_SIZE>, index_to_skip: usize) {
    // Perform one iteration of selection sort every time another move needs to be evaluated
    let mut best_move_score = moves[index_to_skip].score;
    let mut best_move_index = index_to_skip;

    for sort_index in (index_to_skip + 1)..moves.len() {
        if moves[sort_index].score > best_move_score {
            best_move_score = moves[sort_index].score;
            best_move_index = sort_index;
        }
    }

    moves.swap(index_to_skip, best_move_index);
}<|MERGE_RESOLUTION|>--- conflicted
+++ resolved
@@ -1,11 +1,7 @@
 use std::{
-<<<<<<< HEAD
-    cmp::Reverse, collections::VecDeque, sync::mpsc::Receiver, time::{Duration, Instant}
-=======
     collections::VecDeque,
     sync::mpsc::Receiver,
     time::Instant,
->>>>>>> fb90822b
 };
 
 use arrayvec::ArrayVec;
@@ -24,11 +20,8 @@
         MOVE_FLAG_CAPTURE, MOVE_FLAG_CAPTURE_FULL, MOVE_FLAG_PROMOTION, MOVE_FLAG_PROMOTION_FULL, Move, MoveRollback,
     },
     repetition_tracker::RepetitionTracker,
-<<<<<<< HEAD
     texel::{DEFAULT_PARAMS, EvalParams, FeatureIndex},
-=======
     time_management::{get_cutoff_times, modify_cutoff_time},
->>>>>>> fb90822b
     transposition_table::{self, MoveType, TTEntry, TranspositionTable},
     uci::UciInterface,
     uci_required_options_helper::RequiredUciOptions,
@@ -171,35 +164,9 @@
                         (black_time, black_increment)
                     };
 
-<<<<<<< HEAD
-                    if time_left.is_none() {
-                        error!("No time left value provided when searching");
-                        panic!("No time left value provided when searching");
-                    }
-
-                    let divisor = 30;
-
-                    let time_left = time_left.as_ref().unwrap().to_std().unwrap();
-                    target_dur = Some(time_left.checked_div(divisor).unwrap());
-
-                    if let Some(inc) = increment {
-                        let inc = inc.to_std().unwrap();
-
-                        if time_left > inc.saturating_mul(2) {
-                            target_dur = Some(target_dur.unwrap().saturating_add(inc.mul_f32(0.7)));
-
-                            use_stricter_time_cutoff = time_left < Duration::from_secs(1);
-                        } else {
-                            use_stricter_time_cutoff = true;
-                        }
-                    } else {
-                        use_stricter_time_cutoff = time_left < Duration::from_secs(5);
-                    }
-=======
-                    cutoff_times = Some(get_cutoff_times(time_left, increment, &start_time, self.board.fullmove_counter));
+                    cutoff_times = Some(get_cutoff_times(time_left, increment, &start_time, 42));
                     soft_cutoff_time = Some(cutoff_times.as_ref().unwrap().soft_cutoff);
                     self.hard_cutoff_time = Some(cutoff_times.as_ref().unwrap().hard_cutoff);
->>>>>>> fb90822b
 
                     search_control = SearchControl::Time;
                 }
@@ -917,49 +884,15 @@
         Ok(best_score)
     }
 
-<<<<<<< HEAD
-    fn apply_history_to_move_scores(&mut self, moves: &mut TinyVec<[ScoredMove; MOVE_ARRAY_SIZE]>) {
+    fn apply_history_to_move_scores(&mut self, moves: &mut ArrayVec<ScoredMove, MOVE_ARRAY_SIZE>) {
         if let Some(relevant_cont_hist) =
             get_relevant_cont_hist(&self.move_history, &self.board, &mut *self.continuation_history)
         {
             for m in moves {
                 if m.m.data & MOVE_FLAG_CAPTURE_FULL != 0 {
                     continue;
-=======
-    pub fn quiescense_side_to_move_relative(&mut self, mut alpha: i16, beta: i16, ply: u8) -> i16 {
-        self.stats.current_iteration_total_nodes += 1;
-
-        if self.board.is_insufficient_material() {
-            return 0;
-        }
-
-        let is_pv = alpha + 1 != beta;
-        let mut moves = ArrayVec::new();
-        let tt_entry = self
-            .transposition_table
-            .get_entry(self.board.hash, self.starting_fullmove);
-        if let Some(tt_data) = tt_entry {
-            let tt_eval = tt_data.get_score(ply);
-
-            if !is_pv {
-                match tt_data.move_type {
-                    transposition_table::MoveType::FailHigh => {
-                        if tt_eval >= beta {
-                            return tt_eval;
-                        }
-                    }
-                    transposition_table::MoveType::Best => {
-                        return tt_eval;
-                    }
-                    transposition_table::MoveType::FailLow => {
-                        if tt_eval < alpha {
-                            return tt_eval;
-                        }
-                    }
->>>>>>> fb90822b
-                }
-
-<<<<<<< HEAD
+                }
+
                 let piece_to_move = self.board.get_piece_64(m.m.from() as usize);
                 m.score += relevant_cont_hist[((piece_to_move & PIECE_MASK) - 1) as usize][m.m.to() as usize];
             }
@@ -978,14 +911,6 @@
     ) -> (i16, Board) {
         if self.is_insufficient_material() {
             return (0, self.clone());
-=======
-            if tt_data.important_move.data & MOVE_FLAG_CAPTURE_FULL != 0 {
-                moves.push(ScoredMove {
-                    m: tt_data.important_move,
-                    score: 1,
-                });
-            }
->>>>>>> fb90822b
         }
 
         let mut best_score;
@@ -1023,11 +948,12 @@
 
         let mut best_position = None;
 
-        let mut moves = if in_check {
-            self.generate_pseudo_legal_check_evasions(&DEFAULT_HISTORY_TABLE)
+        let mut moves = ArrayVec::new();
+        if in_check {
+            self.generate_pseudo_legal_check_evasions(&DEFAULT_HISTORY_TABLE, &mut moves);
         } else {
-            self.generate_pseudo_legal_capture_moves()
-        };
+            self.generate_pseudo_legal_capture_moves(&mut moves);
+        }
 
         for move_index in 0..moves.len() {
             select_next_move(&mut moves, move_index);
@@ -1052,21 +978,12 @@
                 return (result, pos);
             }
 
-<<<<<<< HEAD
             if best_score < result {
                 best_score = result;
                 best_position = Some(pos);
 
                 if alpha < result {
                     alpha = result;
-=======
-            if round == 0 {
-                if in_check {
-                    self.board
-                        .generate_pseudo_legal_check_evasions(self.history_table, &mut moves);
-                } else {
-                    self.board.generate_pseudo_legal_capture_moves(&mut moves);
->>>>>>> fb90822b
                 }
             }
         }
@@ -1076,43 +993,9 @@
             if best_position.is_some() {
                 best_position.unwrap()
             } else {
-<<<<<<< HEAD
                 self.clone()
             },
         )
-=======
-                MoveType::FailLow
-            };
-            self.transposition_table.store_entry(TTEntry::new(
-                self.board.hash,
-                bm,
-                entry_type,
-                best_score,
-                0,
-                ply,
-                self.starting_fullmove,
-            ));
-        } else if best_score == -i16::MAX {
-            best_score = alpha.max(-4000);
-        }
-
-        best_score
-    }
-
-    fn apply_history_to_move_scores(&mut self, moves: &mut ArrayVec<ScoredMove, MOVE_ARRAY_SIZE>) {
-        if let Some(relevant_cont_hist) =
-            get_relevant_cont_hist(&self.move_history, &self.board, &mut *self.continuation_history)
-        {
-            for m in moves {
-                if m.m.data & MOVE_FLAG_CAPTURE_FULL != 0 {
-                    continue;
-                }
-
-                let piece_to_move = self.board.get_piece_64(m.m.from() as usize);
-                m.score += relevant_cont_hist[((piece_to_move & PIECE_MASK) - 1) as usize][m.m.to() as usize];
-            }
-        }
->>>>>>> fb90822b
     }
 }
 
