--- conflicted
+++ resolved
@@ -596,28 +596,8 @@
                 continue;
             }
 
-<<<<<<< HEAD
-                // limit to avoid underflow
-                let limited_draft = draft.min(21) as i16;
-
-                // Futility pruning and late move pruning
-                if searched_moves >= 1
-                    && !gives_check
-                    && r#move.m.data & (MOVE_FLAG_CAPTURE_FULL | MOVE_FLAG_PROMOTION_FULL) == 0
-                    && (futility_prune
-                        || (!is_pv
-                            && !in_check
-                            && searched_moves >= 6
-                            // LMP will not happen at all for I think draft 14 and above
-                            && r#move.score < -1.6f32.powi(limited_draft as i32) as i16 - 70 * limited_draft - 700))
-                {
-                    self.board.unmake_move(&r#move.m, &mut self.rollback);
-                    continue;
-                }
-=======
             has_legal_move = true;
             let gives_check = self.board.is_in_check(false);
->>>>>>> 28e87698
 
             // Futility pruning and late move pruning
             if (futility_prune
