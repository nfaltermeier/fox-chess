--- conflicted
+++ resolved
@@ -244,11 +244,7 @@
                 continue;
             }
 
-<<<<<<< HEAD
-            let repetitions = self.make_move(&r#move.m, &mut rollback);
-=======
-            self.make_move(&r#move, &mut rollback);
->>>>>>> 4f381e3f
+            self.make_move(&r#move.m, &mut rollback);
 
             let result;
             if self.halfmove_clock >= 50 || RepetitionTracker::test_threefold_repetition(self) {
@@ -383,11 +379,7 @@
                 continue;
             }
 
-<<<<<<< HEAD
-            let repetitions = self.make_move(&r#move.m, rollback);
-=======
-            self.make_move(&r#move, rollback);
->>>>>>> 4f381e3f
+            self.make_move(&r#move.m, rollback);
 
             let result;
             if self.halfmove_clock >= 50 || RepetitionTracker::test_threefold_repetition(self) {
@@ -561,12 +553,7 @@
         capture_moves.sort_by_key(|m| Reverse(m.score));
 
         for r#move in capture_moves {
-<<<<<<< HEAD
-            let repetitions = self.make_move(&r#move.m, rollback);
-            // pretty sure checkmate and repetition checks are needed here or in this method somewhere
-=======
-            self.make_move(&r#move, rollback);
->>>>>>> 4f381e3f
+            self.make_move(&r#move.m, rollback);
             let result;
 
             // Only doing captures right now so not checking halfmove here
