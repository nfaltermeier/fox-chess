use std::{
    cmp::Reverse,
    collections::HashSet,
    time::{Duration, Instant},
};

use log::{debug, error};
use vampirc_uci::{UciSearchControl, UciTimeControl};

use crate::{
<<<<<<< HEAD
    board::{Board, PIECE_KING, PIECE_MASK, PIECE_PAWN},
    evaluate::{ENDGAME_GAME_STAGE_FOR_QUIESCENSE, MATE_THRESHOLD},
    move_generator::{MOVE_SCORE_HISTORY_MAX, MOVE_SCORE_KILLER_1, MOVE_SCORE_KILLER_2, ScoredMove},
=======
    board::{Board, HASH_VALUES, PIECE_KING, PIECE_MASK, PIECE_PAWN, PIECE_QUEEN},
    evaluate::{CENTIPAWN_VALUES, ENDGAME_GAME_STAGE_FOR_QUIESCENSE, MATE_THRESHOLD},
    move_generator::{
        ENABLE_UNMAKE_MOVE_TEST, MOVE_SCORE_HISTORY_MAX, MOVE_SCORE_KILLER_1, MOVE_SCORE_KILLER_2, ScoredMove,
    },
>>>>>>> 62abf773
    moves::{MOVE_FLAG_CAPTURE, MOVE_FLAG_PROMOTION, Move, MoveRollback},
    repetition_tracker::RepetitionTracker,
    transposition_table::{self, MoveType, TTEntry, TableType, TranspositionTable},
    uci::UciInterface,
};

pub type HistoryTable = [[[i16; 64]; 6]; 2];
pub static DEFAULT_HISTORY_TABLE: HistoryTable = [[[0; 64]; 6]; 2];

const EMPTY_MOVE: Move = Move { data: 0 };

// pub const TEST_TT_FOR_HASH_COLLISION: bool = true;

#[derive(Default)]
pub struct SearchStats {
    pub quiescense_nodes: u64,
    pub depth: u8,
    pub quiescense_cut_by_hopeless: u64,
    pub leaf_nodes: u64,
    pub total_search_leaves: u64,
    pub pv: Vec<Move>,
}

#[derive(PartialEq, Eq)]
enum SearchControl {
    Time,
    Depth,
    Infinite,
}

pub struct SearchResult {
    pub best_move: Move,
    pub eval: i16,
}

pub struct AlphaBetaResult {
    pub search_result: Option<SearchResult>,
    pub end_search: bool,
}

pub struct Searcher<'a> {
    board: &'a mut Board,
    rollback: MoveRollback,
    pub stats: SearchStats,
    transposition_table: &'a mut TranspositionTable,
    history_table: &'a mut HistoryTable,
    starting_halfmove: u8,
    cancel_search_at: Option<Instant>,
    end_search: bool,
}

impl<'a> Searcher<'a> {
    pub fn new(
        board: &'a mut Board,
        transposition_table: &'a mut TranspositionTable,
        history_table: &'a mut HistoryTable,
    ) -> Self {
        let starting_halfmove = board.halfmove_clock;

        Self {
            board,
            rollback: MoveRollback::default(),
            stats: SearchStats::default(),
            transposition_table,
            history_table,
            starting_halfmove,
            cancel_search_at: None,
            end_search: false,
        }
    }

    pub fn iterative_deepening_search(
        &mut self,
        time: &Option<UciTimeControl>,
        search: &Option<UciSearchControl>,
    ) -> SearchResult {
        let start_time = Instant::now();
        let mut target_dur = None;
        let search_control: SearchControl;
        let mut max_depth = 40;
        let use_stricter_cutoff;

        if let Some(t) = time {
            match t {
                UciTimeControl::TimeLeft {
                    white_time,
                    black_time,
                    white_increment,
                    black_increment,
                    moves_to_go,
                } => {
                    let (time_left, increment) = if self.board.white_to_move {
                        (white_time, white_increment)
                    } else {
                        (black_time, black_increment)
                    };

                    if time_left.is_none() {
                        error!("No time left value provided when searching");
                        panic!("No time left value provided when searching");
                    }

                    let divisor = if self.board.fullmove_counter < 15 {
                        35
                    } else if self.board.fullmove_counter < 25 {
                        30
                    } else {
                        40
                    };

                    let time_left = time_left.as_ref().unwrap().to_std().unwrap();
                    target_dur = Some(time_left.checked_div(divisor).unwrap());

                    if let Some(inc) = increment {
                        let inc = inc.to_std().unwrap();

                        if time_left > inc.saturating_mul(2) {
                            target_dur = Some(target_dur.unwrap().saturating_add(inc.mul_f32(0.7)));

                            use_stricter_cutoff = time_left < Duration::from_secs(1);
                        } else {
                            use_stricter_cutoff = true;
                        }
                    } else {
                        use_stricter_cutoff = time_left < Duration::from_secs(5);
                    }

                    search_control = SearchControl::Time;
                }
                UciTimeControl::MoveTime(time_delta) => {
                    target_dur = Some(time_delta.to_std().unwrap());
                    search_control = SearchControl::Time;
                    use_stricter_cutoff = true;
                }
                UciTimeControl::Ponder => {
                    unimplemented!("uci go ponder");
                }
                UciTimeControl::Infinite => {
                    // Need to copy 'stop' command functionality over from full-pv branch
                    search_control = SearchControl::Infinite;
                    unimplemented!("uci go infinite");
                }
            }
        } else if let Some(s) = search {
            if s.depth.is_some() {
                search_control = SearchControl::Depth;
                max_depth = s.depth.unwrap();
            } else {
                error!("Unsupported search option passed to go, use depth.");
                unimplemented!("Unsupported search option passed to go, use depth.");
            }
            use_stricter_cutoff = false;
        } else {
            error!("One of search or time is required to be passed to go.");
            panic!("One of search or time is required to be passed to go.");
        }

        let cutoff;
        match target_dur {
            Some(d) => {
                cutoff = Some(d.mul_f32(if use_stricter_cutoff { 0.3 } else { 0.5 }));
                self.cancel_search_at = Some(start_time.checked_add(d.mul_f32(1.1)).unwrap());
            }
            None => {
                cutoff = None;
                self.cancel_search_at = None;
            }
        }

        let mut depth = 1;
        let mut latest_result = None;
        loop {
            let result = self.alpha_beta_init(depth);
            if let Some(search_result) = result.search_result {
                let elapsed = start_time.elapsed();

                self.gather_pv(&search_result.best_move);
                UciInterface::print_search_info(search_result.eval, &self.stats, &elapsed);

                if search_control != SearchControl::Infinite
                    && (result.end_search
                        || search_result.eval.abs() >= MATE_THRESHOLD
                        || depth >= max_depth
                        || match search_control {
                            SearchControl::Time => elapsed >= cutoff.unwrap(),
                            SearchControl::Depth | SearchControl::Infinite => false,
                        })
                {
                    return search_result;
                }

                latest_result = Some(search_result);
            } else {
                debug!("Cancelled search of depth {depth} due to exceeding time budget");
                return latest_result
                    .expect("iterative_deepening_search exceeded cancel_search_time before completing any searches");
            }

            depth += 1;
        }
    }

    pub fn alpha_beta_init(&mut self, draft: u8) -> AlphaBetaResult {
        self.rollback = MoveRollback::default();
        self.stats = SearchStats::default();
        self.stats.depth = draft;
        self.end_search = false;

        let mut killers = [EMPTY_MOVE, EMPTY_MOVE];

<<<<<<< HEAD
        let result = self.alpha_beta_recurse(-i16::MAX, i16::MAX, draft, 0, &mut killers);

        let score;
        if let Ok(e) = result {
            score = e;
=======
        let mut moves;
        let tt_entry = self
            .transposition_table
            .get_entry(self.board.hash, TableType::Main, self.starting_halfmove);
        if let Some(tt_data) = tt_entry {
            moves = Vec::from([ScoredMove {
                m: tt_data.important_move,
                score: 1,
            }]);
>>>>>>> 62abf773
        } else {
            // In this case the state of the board will not been reset back to the starting state
            return AlphaBetaResult {
                search_result: None,
                end_search: true,
            };
        }

<<<<<<< HEAD
        debug_assert!(self.rollback.is_empty());
=======
        let mut legal_moves: u16 = 0;

        // Round 0 is the tt move, round 1 is regular move gen
        for round in 0..2 {
            for move_index in 0..moves.len() {
                // Perform one iteration of selection sort every time another move needs to be evaluated
                let mut best_score = moves[move_index].score;
                let mut best_index = move_index;

                for sort_index in (move_index + 1)..moves.len() {
                    if moves[sort_index].score > best_score {
                        best_score = moves[sort_index].score;
                        best_index = sort_index;
                    }
                }

                moves.swap(move_index, best_index);
                let r#move = &moves[move_index];

                if round == 1 && tt_entry.is_some_and(|v| v.important_move == r#move.m) {
                    continue;
                }

                let (legal, move_made) = self
                    .board
                    .test_legality_and_maybe_make_move(r#move.m, &mut self.rollback);
                if !legal {
                    if move_made {
                        self.board.unmake_move(&r#move.m, &mut self.rollback);
                    }

                    continue;
                } else {
                    legal_moves += 1;
                }

                // let bonus = (random::<u16>() % 11) as i16 - 5;
                let bonus = 0;
                assert!(bonus > -6);
                assert!(bonus < 6);
                let result = self.alpha_beta_recurse(-i16::MAX, -alpha, draft - 1, 1, &mut killers);
                let score;
                if let Ok(e) = result {
                    score = -e;
                } else {
                    return AlphaBetaResult {
                        search_result: None,
                        end_search: true,
                    };
                }
                let eval = bonus + score;
                // debug!(
                //     "{}: score {score} bonus {bonus} result {result}",
                //     r#move.m.pretty_print(Some(self.board))
                // );

                self.board.unmake_move(&r#move.m, &mut self.rollback);

                if eval > best_value {
                    best_value = eval;
                    best_move = Some(r#move.m);
                    if eval > alpha {
                        alpha = eval;
                    }
                }
            }

            if round == 0 {
                if !self.starting_in_check {
                    moves = self.board.generate_pseudo_legal_moves_with_history(self.history_table);
                } else {
                    moves = self.board.generate_pseudo_legal_check_evasions(self.history_table);
                }
            }
        }
>>>>>>> 62abf773

        let best_move = self
            .transposition_table
            .get_entry(self.board.hash, TableType::Main, self.starting_halfmove);
        if best_move.is_none() {
            error!("Did not get a move from transposition table in alpha_beta_init");
            panic!("Did not get a move from transposition table in alpha_beta_init")
        }

<<<<<<< HEAD
        let best_move = best_move.unwrap();
        if best_move.get_move_type() != MoveType::Best {
            error!("Got a move from transposition table in alpha_beta_init but it is not a best move");
            panic!("Got a move from transposition table in alpha_beta_init but it is not a best move")
        }

        // Make the score not side-to-move relative
        AlphaBetaResult {
            search_result: Some(SearchResult {
                best_move: best_move.important_move,
                eval: score * if self.board.white_to_move { 1 } else { -1 },
=======
        self.stats.depth = draft;
        if legal_moves == 1 {
            return AlphaBetaResult {
                search_result: Some(SearchResult {
                    best_move: best_move.unwrap(),
                    eval: best_value,
                }),
                end_search: true,
            };
        }

        self.transposition_table.store_entry(
            TTEntry::new(
                self.board.hash,
                best_move.unwrap(),
                MoveType::Best,
                best_value,
                draft,
                0,
                self.starting_halfmove,
            ),
            TableType::Main,
        );

        AlphaBetaResult {
            search_result: Some(SearchResult {
                best_move: best_move.unwrap(),
                eval: best_value,
>>>>>>> 62abf773
            }),
            end_search: self.end_search,
        }
    }

    fn alpha_beta_recurse(
        &mut self,
        mut alpha: i16,
        beta: i16,
        mut draft: u8,
        ply: u8,
        killers: &mut [Move; 2],
    ) -> Result<i16, ()> {
        if self.board.halfmove_clock >= 100
            || RepetitionTracker::test_threefold_repetition(self.board)
            || self.board.is_insufficient_material()
        {
            return Ok(0);
        }

        let in_check = self.board.is_in_check(false);
        if in_check {
            draft += 1;
        }

        if draft == 0 {
            self.stats.leaf_nodes += 1;
            self.stats.total_search_leaves += 1;

            if self.stats.total_search_leaves % 16384 == 16383
                && self.cancel_search_at.is_some_and(|t| Instant::now() >= t)
            {
                return Err(());
            }

            return Ok(self.quiescense_side_to_move_relative(alpha, beta, 255));
        }

        let mut best_score = -i16::MAX;
        let mut best_move = None;
        let mut new_killers = [EMPTY_MOVE, EMPTY_MOVE];

        let is_pv = alpha + 1 != beta;

        let mut moves;
        let tt_entry = self
            .transposition_table
            .get_entry(self.board.hash, TableType::Main, self.starting_halfmove);
        if let Some(tt_data) = tt_entry {
            if !is_pv && tt_data.draft >= draft {
                let eval = tt_data.get_score(ply);

                match tt_data.get_move_type() {
                    transposition_table::MoveType::FailHigh => {
                        if eval >= beta {
                            self.update_killers_and_history(killers, &tt_data.important_move, ply);

                            return Ok(eval);
                        }
                    }
                    transposition_table::MoveType::Best => {
                        return Ok(eval);
                    }
                    transposition_table::MoveType::FailLow => {
                        if eval < alpha {
                            return Ok(eval);
                        }
                    }
                }
            }

            moves = Vec::from([ScoredMove {
                m: tt_data.important_move,
                score: 1,
            }]);
        } else {
            moves = Vec::new();
        }

        // Null move pruning
        let our_side = if self.board.white_to_move { 0 } else { 1 };
        if beta < i16::MAX
            && draft > 4
            && !in_check
            && self.board.piece_bitboards[our_side][PIECE_PAWN as usize]
                | self.board.piece_bitboards[our_side][PIECE_KING as usize]
                != self.board.side_occupancy[our_side]
        {
            let mut null_move_killers = [EMPTY_MOVE, EMPTY_MOVE];
            self.board.make_null_move(&mut self.rollback);

            let eval = -self.alpha_beta_recurse(-beta, -(beta - 1), draft - 3, ply + 1, &mut null_move_killers)?;

            self.board.unmake_null_move(&mut self.rollback);

            if eval >= beta {
                return Ok(eval);
            }
        }

        let mut searched_quiet_moves = Vec::new();
        let mut searched_moves = 0;

        // Round 0 is the tt move, round 1 is regular move gen
        for round in 0..2 {
            for move_index in 0..moves.len() {
                {
                    // Perform one iteration of selection sort every time another move needs to be evaluated
                    let mut best_move_score = moves[move_index].score;
                    let mut best_move_index = move_index;

                    for sort_index in (move_index + 1)..moves.len() {
                        if moves[sort_index].score > best_move_score {
                            best_move_score = moves[sort_index].score;
                            best_move_index = sort_index;
                        }
                    }

                    moves.swap(move_index, best_move_index);
                }

                let r#move = &moves[move_index];

                if round == 1 && tt_entry.is_some_and(|v| v.important_move == r#move.m) {
                    continue;
                }

                let (legal, move_made) = self
                    .board
                    .test_legality_and_maybe_make_move(r#move.m, &mut self.rollback);
                if !legal {
                    if move_made {
                        self.board.unmake_move(&r#move.m, &mut self.rollback);
                    }

                    continue;
                }

                let mut reduction = 0;
                // Late move reduction
                if draft > 2 && searched_moves > 3 {
                    let flags = r#move.m.flags();

                    // Using formula and values from Ethereal according to https://www.chessprogramming.org/Late_Move_Reductions
                    reduction = if flags & MOVE_FLAG_CAPTURE == 0 && flags & MOVE_FLAG_PROMOTION == 0 {
                        (0.7844 + (draft as f32).ln() * (searched_moves as f32).ln() / 2.4696).round() as u8
                    } else {
                        3
                    };

                    if is_pv && reduction > 0 {
                        reduction -= 1;
                    }

                    if in_check && reduction > 0 {
                        reduction -= 1;
                    }

                    reduction = reduction.clamp(0, draft - 1)
                }

                let mut score;
                if searched_moves == 0 {
<<<<<<< HEAD
                    score =
                        -self.alpha_beta_recurse(-beta, -alpha, draft - reduction - 1, ply + 1, &mut new_killers)?;

                    if score > alpha && reduction > 0 {
                        score = -self.alpha_beta_recurse(-beta, -alpha, draft - 1, ply + 1, &mut new_killers)?;
                    }
                } else {
                    score = -self.alpha_beta_recurse(
=======
                    eval = -self.alpha_beta_recurse(-beta, -alpha, draft - reduction - 1, ply + 1, &mut new_killers)?;

                    if eval > alpha && reduction > 0 {
                        eval = -self.alpha_beta_recurse(-beta, -alpha, draft - 1, ply + 1, &mut new_killers)?;
                    }
                } else {
                    eval = -self.alpha_beta_recurse(
>>>>>>> 62abf773
                        -alpha - 1,
                        -alpha,
                        draft - reduction - 1,
                        ply + 1,
                        &mut new_killers,
                    )?;

<<<<<<< HEAD
                    if score > alpha {
                        score = -self.alpha_beta_recurse(-beta, -alpha, draft - 1, ply + 1, &mut new_killers)?;
=======
                    // if result > alpha && reduction > 0 {
                    //     result = -self.alpha_beta_recurse(-alpha - 1, -alpha, draft - 1, ply + 1, &mut new_killers);
                    // }

                    if eval > alpha {
                        eval = -self.alpha_beta_recurse(-beta, -alpha, draft - 1, ply + 1, &mut new_killers)?;
>>>>>>> 62abf773
                    }
                }

                self.board.unmake_move(&r#move.m, &mut self.rollback);
                // Using this to track legal moves too so need to not continue before incrementing if the move is legal
                searched_moves += 1;

                if score >= beta {
                    self.update_killers_and_history(killers, &r#move.m, ply);

                    let penalty = -(ply as i16) * (ply as i16);
                    for m in searched_quiet_moves {
                        self.update_history(&m, penalty);
                    }

                    self.transposition_table.store_entry(
                        TTEntry::new(
                            self.board.hash,
                            r#move.m,
                            MoveType::FailHigh,
<<<<<<< HEAD
                            score,
=======
                            eval,
>>>>>>> 62abf773
                            draft,
                            ply,
                            self.starting_halfmove,
                        ),
                        TableType::Main,
                        false,
                    );

<<<<<<< HEAD
                    return Ok(score);
=======
                    return Ok(eval);
>>>>>>> 62abf773
                }

                if score > best_score {
                    best_score = score;
                    best_move = Some(r#move.m);
                    if score > alpha {
                        alpha = score;
                    }
                }

                if r#move.m.flags() == 0 {
                    searched_quiet_moves.push(r#move.m);
                }
            }

            if round == 0 {
                if !in_check {
                    moves = self.board.generate_pseudo_legal_moves_with_history(self.history_table);
                } else {
                    moves = self.board.generate_pseudo_legal_check_evasions(self.history_table);
                }

                if killers[0] != EMPTY_MOVE {
                    let mut unmatched_killers = if killers[1] != EMPTY_MOVE { 2 } else { 1 };

                    for m in moves.iter_mut() {
                        if m.m == killers[0] {
                            m.score = MOVE_SCORE_KILLER_1;

                            if unmatched_killers == 1 {
                                break;
                            } else {
                                unmatched_killers -= 1;
                            }
                        } else if m.m == killers[1] {
                            m.score = MOVE_SCORE_KILLER_2;

                            if unmatched_killers == 1 {
                                break;
                            } else {
                                unmatched_killers -= 1;
                            }
                        }
                    }
                }
            }
        }

        // Assuming no bug with move generation...
<<<<<<< HEAD
        if searched_moves == 0 {
            if ply == 0 {
                error!(
                    "Tried to search on a position but found no moves. Position: {:#?}",
                    self.board
                );
                panic!("Found no legal moves from the root of the search")
            } else if in_check {
=======
        if !found_legal_move {
            if in_check {
>>>>>>> 62abf773
                return Ok(self.board.evaluate_checkmate_side_to_move_relative(ply));
            } else {
                return Ok(0);
            }
        } else if searched_moves == 1 && ply == 0 {
            self.end_search = true;
        }

        let entry_type = if alpha == best_score {
            MoveType::Best
        } else {
            MoveType::FailLow
        };
        self.transposition_table.store_entry(
            TTEntry::new(
                self.board.hash,
                best_move.unwrap(),
                entry_type,
<<<<<<< HEAD
                best_score,
=======
                best_value,
>>>>>>> 62abf773
                draft,
                ply,
                self.starting_halfmove,
            ),
            TableType::Main,
            ply == 0,
        );

<<<<<<< HEAD
        Ok(best_score)
=======
        Ok(best_value)
>>>>>>> 62abf773
    }

    pub fn quiescense_side_to_move_relative(&mut self, mut alpha: i16, beta: i16, draft: u8) -> i16 {
        self.stats.quiescense_nodes += 1;

        if self.board.is_insufficient_material() {
            return 0;
        }

        let mut moves;
        let tt_entry =
            self.transposition_table
                .get_entry(self.board.hash, TableType::Quiescense, self.starting_halfmove);
        if let Some(tt_data) = tt_entry {
            let tt_eval = tt_data.get_score(0);

            match tt_data.get_move_type() {
                transposition_table::MoveType::FailHigh => {
                    if tt_eval >= beta {
                        return tt_eval;
                    }
                }
                transposition_table::MoveType::Best => {
                    return tt_eval;
                }
                transposition_table::MoveType::FailLow => {
                    if tt_eval < alpha {
                        return tt_eval;
                    }
                }
            }

            moves = Vec::from([ScoredMove {
                m: tt_data.important_move,
                score: 1,
            }]);
        } else {
            moves = Vec::new();
        }

        let stand_pat = self.board.evaluate_side_to_move_relative();

        if stand_pat >= beta {
            return stand_pat;
        }

        if self.board.game_stage > ENDGAME_GAME_STAGE_FOR_QUIESCENSE
            && stand_pat + CENTIPAWN_VALUES[PIECE_QUEEN as usize] + 100 < alpha
        {
            self.stats.quiescense_cut_by_hopeless += 1;
            return alpha;
        }

        if alpha < stand_pat {
            alpha = stand_pat;
        }

        let mut best_score = stand_pat;
        let mut best_move = None;

        // Round 0 is the tt move, round 1 is regular move gen
        for round in 0..2 {
            for move_index in 0..moves.len() {
                {
                    // Perform one iteration of selection sort every time another move needs to be evaluated
                    let mut best_move_score = moves[move_index].score;
                    let mut best_move_index = move_index;

                    for sort_index in (move_index + 1)..moves.len() {
                        if moves[sort_index].score > best_move_score {
                            best_move_score = moves[sort_index].score;
                            best_move_index = sort_index;
                        }
                    }

                    moves.swap(move_index, best_move_index);
                }
                let r#move = &moves[move_index];

                if round == 1 && tt_entry.is_some_and(|v| v.important_move == r#move.m) {
                    continue;
                }

                let (legal, move_made) = self
                    .board
                    .test_legality_and_maybe_make_move(r#move.m, &mut self.rollback);
                if !legal {
                    if move_made {
                        self.board.unmake_move(&r#move.m, &mut self.rollback);
                    }

                    continue;
                }

                // Only doing captures right now so not checking halfmove or threefold repetition here
                let score = -self.quiescense_side_to_move_relative(-beta, -alpha, draft - 1);

                self.board.unmake_move(&r#move.m, &mut self.rollback);

                if score >= beta {
                    self.transposition_table.store_entry(
                        TTEntry::new(
                            self.board.hash,
                            r#move.m,
                            MoveType::FailHigh,
<<<<<<< HEAD
                            score,
=======
                            result,
>>>>>>> 62abf773
                            draft,
                            0,
                            self.starting_halfmove,
                        ),
                        TableType::Quiescense,
                        false,
                    );

                    return score;
                }

                if best_score < score {
                    best_score = score;
                    best_move = Some(r#move.m);

                    if alpha < score {
                        alpha = score;
                    }
                }
            }

            if round == 0 {
                moves = self.board.generate_pseudo_legal_capture_moves();
            }
        }

        if let Some(bm) = best_move {
            let entry_type = if alpha == best_score {
                MoveType::Best
            } else {
                MoveType::FailLow
            };
            self.transposition_table.store_entry(
                TTEntry::new(
                    self.board.hash,
                    bm,
                    entry_type,
<<<<<<< HEAD
                    best_score,
=======
                    best_value,
>>>>>>> 62abf773
                    0,
                    0,
                    self.starting_halfmove,
                ),
                TableType::Quiescense,
                false,
            );
        }

        best_score
    }

    #[inline]
    fn update_killers_and_history(&mut self, killers: &mut [Move; 2], m: &Move, ply_depth: u8) {
        if m.flags() != 0 {
            return;
        }

        self.update_history(m, (ply_depth as i16) * (ply_depth as i16));

        if killers[0] == *m {
            return;
        }

        if killers[1] == *m {
            (killers[0], killers[1]) = (killers[1], killers[0]);
        } else {
            killers[1] = *m;
        }
    }

    #[inline]
    fn update_history(&mut self, m: &Move, bonus: i16) {
        // from https://www.chessprogramming.org/History_Heuristic
        let piece_type = (self.board.get_piece_64(m.from() as usize) & PIECE_MASK) as usize;
        let history_color_value = if self.board.white_to_move { 0 } else { 1 };

        let current_value = &mut self.history_table[history_color_value][piece_type - 1][m.to() as usize];
        let clamped_bonus = (bonus as i32).clamp(-MOVE_SCORE_HISTORY_MAX, MOVE_SCORE_HISTORY_MAX);
        *current_value +=
            (clamped_bonus - ((*current_value as i32) * clamped_bonus.abs() / MOVE_SCORE_HISTORY_MAX)) as i16;
    }

    fn gather_pv(&mut self, first_move: &Move) {
        self.stats.pv.clear();

        let mut board_copy = None;
        if ENABLE_UNMAKE_MOVE_TEST {
            board_copy = Some(self.board.clone());
        }

        // Prevent cycles from occurring
        let mut previous_hashes = HashSet::new();
        previous_hashes.insert(self.board.hash);

        self.stats.pv.push(*first_move);
        self.board.make_move(first_move, &mut self.rollback);
        previous_hashes.insert(self.board.hash);

<<<<<<< HEAD
        let mut next_move =
            self.transposition_table
                .get_entry(self.board.hash, TableType::Main, self.starting_halfmove);
        loop {
            match next_move {
                None => {
                    break;
                }
                Some(e) => {
                    if e.get_move_type() != MoveType::Best || previous_hashes.contains(&self.board.hash) {
=======
        if !self.board.halfmove_clock >= 100 && !RepetitionTracker::test_threefold_repetition(self.board) {
            let mut next_move =
                self.transposition_table
                    .get_entry(self.board.hash, TableType::Main, self.starting_halfmove);
            loop {
                match next_move {
                    None => {
>>>>>>> 62abf773
                        break;
                    }
                    Some(e) => {
                        if e.get_move_type() != MoveType::Best {
                            break;
                        }

<<<<<<< HEAD
                    previous_hashes.insert(self.board.hash);
                    self.stats.pv.push(e.important_move);
                    // trace!("gather_pv about to make move {}", e.important_move.pretty_print(Some(self)));
                    self.board.make_move(&e.important_move, &mut self.rollback);
                    next_move =
                        self.transposition_table
                            .get_entry(self.board.hash, TableType::Main, self.starting_halfmove);
=======
                        self.board.make_move(&e.important_move, &mut self.rollback);

                        if previous_hashes.contains(&self.board.hash)
                            || self.board.halfmove_clock >= 100
                            || RepetitionTracker::test_threefold_repetition(self.board)
                        {
                            self.board.unmake_move(&e.important_move, &mut self.rollback);
                            break;
                        }

                        previous_hashes.insert(self.board.hash);
                        self.stats.pv.push(e.important_move);
                        next_move = self.transposition_table.get_entry(
                            self.board.hash,
                            TableType::Main,
                            self.starting_halfmove,
                        );
                    }
>>>>>>> 62abf773
                }
            }
        }

        for m in self.stats.pv.iter().rev() {
            self.board.unmake_move(m, &mut self.rollback);
<<<<<<< HEAD
=======
        }

        if ENABLE_UNMAKE_MOVE_TEST && board_copy.as_ref().unwrap() != self.board {
            error!("gather_pv did not reset the board state properly");

            let board_copied = board_copy.as_ref().unwrap();
            if board_copied.hash != self.board.hash {
                for (i, v) in HASH_VALUES.iter().enumerate() {
                    if board_copied.hash ^ v == self.board.hash {
                        debug!("board states differ by value {i} of HASH_VALUES in hash");
                    }
                }
            }

            assert_eq!(board_copy.as_ref().unwrap(), self.board);
>>>>>>> 62abf773
        }
    }
}<|MERGE_RESOLUTION|>--- conflicted
+++ resolved
@@ -8,17 +8,11 @@
 use vampirc_uci::{UciSearchControl, UciTimeControl};
 
 use crate::{
-<<<<<<< HEAD
-    board::{Board, PIECE_KING, PIECE_MASK, PIECE_PAWN},
-    evaluate::{ENDGAME_GAME_STAGE_FOR_QUIESCENSE, MATE_THRESHOLD},
-    move_generator::{MOVE_SCORE_HISTORY_MAX, MOVE_SCORE_KILLER_1, MOVE_SCORE_KILLER_2, ScoredMove},
-=======
     board::{Board, HASH_VALUES, PIECE_KING, PIECE_MASK, PIECE_PAWN, PIECE_QUEEN},
     evaluate::{CENTIPAWN_VALUES, ENDGAME_GAME_STAGE_FOR_QUIESCENSE, MATE_THRESHOLD},
     move_generator::{
         ENABLE_UNMAKE_MOVE_TEST, MOVE_SCORE_HISTORY_MAX, MOVE_SCORE_KILLER_1, MOVE_SCORE_KILLER_2, ScoredMove,
     },
->>>>>>> 62abf773
     moves::{MOVE_FLAG_CAPTURE, MOVE_FLAG_PROMOTION, Move, MoveRollback},
     repetition_tracker::RepetitionTracker,
     transposition_table::{self, MoveType, TTEntry, TableType, TranspositionTable},
@@ -229,23 +223,11 @@
 
         let mut killers = [EMPTY_MOVE, EMPTY_MOVE];
 
-<<<<<<< HEAD
         let result = self.alpha_beta_recurse(-i16::MAX, i16::MAX, draft, 0, &mut killers);
 
         let score;
         if let Ok(e) = result {
             score = e;
-=======
-        let mut moves;
-        let tt_entry = self
-            .transposition_table
-            .get_entry(self.board.hash, TableType::Main, self.starting_halfmove);
-        if let Some(tt_data) = tt_entry {
-            moves = Vec::from([ScoredMove {
-                m: tt_data.important_move,
-                score: 1,
-            }]);
->>>>>>> 62abf773
         } else {
             // In this case the state of the board will not been reset back to the starting state
             return AlphaBetaResult {
@@ -254,85 +236,7 @@
             };
         }
 
-<<<<<<< HEAD
         debug_assert!(self.rollback.is_empty());
-=======
-        let mut legal_moves: u16 = 0;
-
-        // Round 0 is the tt move, round 1 is regular move gen
-        for round in 0..2 {
-            for move_index in 0..moves.len() {
-                // Perform one iteration of selection sort every time another move needs to be evaluated
-                let mut best_score = moves[move_index].score;
-                let mut best_index = move_index;
-
-                for sort_index in (move_index + 1)..moves.len() {
-                    if moves[sort_index].score > best_score {
-                        best_score = moves[sort_index].score;
-                        best_index = sort_index;
-                    }
-                }
-
-                moves.swap(move_index, best_index);
-                let r#move = &moves[move_index];
-
-                if round == 1 && tt_entry.is_some_and(|v| v.important_move == r#move.m) {
-                    continue;
-                }
-
-                let (legal, move_made) = self
-                    .board
-                    .test_legality_and_maybe_make_move(r#move.m, &mut self.rollback);
-                if !legal {
-                    if move_made {
-                        self.board.unmake_move(&r#move.m, &mut self.rollback);
-                    }
-
-                    continue;
-                } else {
-                    legal_moves += 1;
-                }
-
-                // let bonus = (random::<u16>() % 11) as i16 - 5;
-                let bonus = 0;
-                assert!(bonus > -6);
-                assert!(bonus < 6);
-                let result = self.alpha_beta_recurse(-i16::MAX, -alpha, draft - 1, 1, &mut killers);
-                let score;
-                if let Ok(e) = result {
-                    score = -e;
-                } else {
-                    return AlphaBetaResult {
-                        search_result: None,
-                        end_search: true,
-                    };
-                }
-                let eval = bonus + score;
-                // debug!(
-                //     "{}: score {score} bonus {bonus} result {result}",
-                //     r#move.m.pretty_print(Some(self.board))
-                // );
-
-                self.board.unmake_move(&r#move.m, &mut self.rollback);
-
-                if eval > best_value {
-                    best_value = eval;
-                    best_move = Some(r#move.m);
-                    if eval > alpha {
-                        alpha = eval;
-                    }
-                }
-            }
-
-            if round == 0 {
-                if !self.starting_in_check {
-                    moves = self.board.generate_pseudo_legal_moves_with_history(self.history_table);
-                } else {
-                    moves = self.board.generate_pseudo_legal_check_evasions(self.history_table);
-                }
-            }
-        }
->>>>>>> 62abf773
 
         let best_move = self
             .transposition_table
@@ -342,48 +246,16 @@
             panic!("Did not get a move from transposition table in alpha_beta_init")
         }
 
-<<<<<<< HEAD
         let best_move = best_move.unwrap();
         if best_move.get_move_type() != MoveType::Best {
             error!("Got a move from transposition table in alpha_beta_init but it is not a best move");
             panic!("Got a move from transposition table in alpha_beta_init but it is not a best move")
         }
 
-        // Make the score not side-to-move relative
         AlphaBetaResult {
             search_result: Some(SearchResult {
                 best_move: best_move.important_move,
-                eval: score * if self.board.white_to_move { 1 } else { -1 },
-=======
-        self.stats.depth = draft;
-        if legal_moves == 1 {
-            return AlphaBetaResult {
-                search_result: Some(SearchResult {
-                    best_move: best_move.unwrap(),
-                    eval: best_value,
-                }),
-                end_search: true,
-            };
-        }
-
-        self.transposition_table.store_entry(
-            TTEntry::new(
-                self.board.hash,
-                best_move.unwrap(),
-                MoveType::Best,
-                best_value,
-                draft,
-                0,
-                self.starting_halfmove,
-            ),
-            TableType::Main,
-        );
-
-        AlphaBetaResult {
-            search_result: Some(SearchResult {
-                best_move: best_move.unwrap(),
-                eval: best_value,
->>>>>>> 62abf773
+                eval: score,
             }),
             end_search: self.end_search,
         }
@@ -547,7 +419,6 @@
 
                 let mut score;
                 if searched_moves == 0 {
-<<<<<<< HEAD
                     score =
                         -self.alpha_beta_recurse(-beta, -alpha, draft - reduction - 1, ply + 1, &mut new_killers)?;
 
@@ -556,15 +427,6 @@
                     }
                 } else {
                     score = -self.alpha_beta_recurse(
-=======
-                    eval = -self.alpha_beta_recurse(-beta, -alpha, draft - reduction - 1, ply + 1, &mut new_killers)?;
-
-                    if eval > alpha && reduction > 0 {
-                        eval = -self.alpha_beta_recurse(-beta, -alpha, draft - 1, ply + 1, &mut new_killers)?;
-                    }
-                } else {
-                    eval = -self.alpha_beta_recurse(
->>>>>>> 62abf773
                         -alpha - 1,
                         -alpha,
                         draft - reduction - 1,
@@ -572,17 +434,8 @@
                         &mut new_killers,
                     )?;
 
-<<<<<<< HEAD
                     if score > alpha {
                         score = -self.alpha_beta_recurse(-beta, -alpha, draft - 1, ply + 1, &mut new_killers)?;
-=======
-                    // if result > alpha && reduction > 0 {
-                    //     result = -self.alpha_beta_recurse(-alpha - 1, -alpha, draft - 1, ply + 1, &mut new_killers);
-                    // }
-
-                    if eval > alpha {
-                        eval = -self.alpha_beta_recurse(-beta, -alpha, draft - 1, ply + 1, &mut new_killers)?;
->>>>>>> 62abf773
                     }
                 }
 
@@ -603,11 +456,7 @@
                             self.board.hash,
                             r#move.m,
                             MoveType::FailHigh,
-<<<<<<< HEAD
                             score,
-=======
-                            eval,
->>>>>>> 62abf773
                             draft,
                             ply,
                             self.starting_halfmove,
@@ -616,11 +465,7 @@
                         false,
                     );
 
-<<<<<<< HEAD
                     return Ok(score);
-=======
-                    return Ok(eval);
->>>>>>> 62abf773
                 }
 
                 if score > best_score {
@@ -670,7 +515,6 @@
         }
 
         // Assuming no bug with move generation...
-<<<<<<< HEAD
         if searched_moves == 0 {
             if ply == 0 {
                 error!(
@@ -679,10 +523,6 @@
                 );
                 panic!("Found no legal moves from the root of the search")
             } else if in_check {
-=======
-        if !found_legal_move {
-            if in_check {
->>>>>>> 62abf773
                 return Ok(self.board.evaluate_checkmate_side_to_move_relative(ply));
             } else {
                 return Ok(0);
@@ -701,11 +541,7 @@
                 self.board.hash,
                 best_move.unwrap(),
                 entry_type,
-<<<<<<< HEAD
                 best_score,
-=======
-                best_value,
->>>>>>> 62abf773
                 draft,
                 ply,
                 self.starting_halfmove,
@@ -714,11 +550,7 @@
             ply == 0,
         );
 
-<<<<<<< HEAD
         Ok(best_score)
-=======
-        Ok(best_value)
->>>>>>> 62abf773
     }
 
     pub fn quiescense_side_to_move_relative(&mut self, mut alpha: i16, beta: i16, draft: u8) -> i16 {
@@ -824,11 +656,7 @@
                             self.board.hash,
                             r#move.m,
                             MoveType::FailHigh,
-<<<<<<< HEAD
                             score,
-=======
-                            result,
->>>>>>> 62abf773
                             draft,
                             0,
                             self.starting_halfmove,
@@ -866,11 +694,7 @@
                     self.board.hash,
                     bm,
                     entry_type,
-<<<<<<< HEAD
                     best_score,
-=======
-                    best_value,
->>>>>>> 62abf773
                     0,
                     0,
                     self.starting_halfmove,
@@ -930,18 +754,6 @@
         self.board.make_move(first_move, &mut self.rollback);
         previous_hashes.insert(self.board.hash);
 
-<<<<<<< HEAD
-        let mut next_move =
-            self.transposition_table
-                .get_entry(self.board.hash, TableType::Main, self.starting_halfmove);
-        loop {
-            match next_move {
-                None => {
-                    break;
-                }
-                Some(e) => {
-                    if e.get_move_type() != MoveType::Best || previous_hashes.contains(&self.board.hash) {
-=======
         if !self.board.halfmove_clock >= 100 && !RepetitionTracker::test_threefold_repetition(self.board) {
             let mut next_move =
                 self.transposition_table
@@ -949,7 +761,6 @@
             loop {
                 match next_move {
                     None => {
->>>>>>> 62abf773
                         break;
                     }
                     Some(e) => {
@@ -957,15 +768,6 @@
                             break;
                         }
 
-<<<<<<< HEAD
-                    previous_hashes.insert(self.board.hash);
-                    self.stats.pv.push(e.important_move);
-                    // trace!("gather_pv about to make move {}", e.important_move.pretty_print(Some(self)));
-                    self.board.make_move(&e.important_move, &mut self.rollback);
-                    next_move =
-                        self.transposition_table
-                            .get_entry(self.board.hash, TableType::Main, self.starting_halfmove);
-=======
                         self.board.make_move(&e.important_move, &mut self.rollback);
 
                         if previous_hashes.contains(&self.board.hash)
@@ -984,15 +786,12 @@
                             self.starting_halfmove,
                         );
                     }
->>>>>>> 62abf773
                 }
             }
         }
 
         for m in self.stats.pv.iter().rev() {
             self.board.unmake_move(m, &mut self.rollback);
-<<<<<<< HEAD
-=======
         }
 
         if ENABLE_UNMAKE_MOVE_TEST && board_copy.as_ref().unwrap() != self.board {
@@ -1008,7 +807,6 @@
             }
 
             assert_eq!(board_copy.as_ref().unwrap(), self.board);
->>>>>>> 62abf773
         }
     }
 }