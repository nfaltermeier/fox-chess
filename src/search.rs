--- conflicted
+++ resolved
@@ -1,11 +1,5 @@
 use std::{
-<<<<<<< HEAD
-    cmp::Reverse,
-    sync::mpsc::Receiver,
-    time::{Duration, Instant},
-=======
-    collections::VecDeque, sync::mpsc::Receiver, time::{Duration, Instant}
->>>>>>> 2e5d830d
+    cmp::Reverse, collections::VecDeque, sync::mpsc::Receiver, time::{Duration, Instant}
 };
 
 use log::{debug, error};
@@ -930,17 +924,6 @@
         } else {
             best_score = -i16::MAX;
         }
-<<<<<<< HEAD
-=======
-        let mut best_move = None;
-        let mut improved_alpha = false;
-
-        // Round 0 is the tt move, round 1 is regular move gen
-        for round in 0..2 {
-            for move_index in 0..moves.len() {
-                select_next_move(&mut moves, move_index);
-                let r#move = &moves[move_index];
->>>>>>> 2e5d830d
 
         let mut best_position = None;
 
@@ -950,9 +933,10 @@
             self.generate_pseudo_legal_capture_moves()
         };
 
-        moves.sort_unstable_by_key(|m| Reverse(m.score));
-
-        for r#move in moves {
+        for move_index in 0..moves.len() {
+            select_next_move(&mut moves, move_index);
+            let r#move = &moves[move_index];
+
             let (legal, move_made) = self.test_legality_and_maybe_make_move(r#move.m, rollback);
             if !legal {
                 if move_made {
