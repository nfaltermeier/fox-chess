--- conflicted
+++ resolved
@@ -432,12 +432,8 @@
 
         // Null move pruning
         let our_side = if self.board.white_to_move { 0 } else { 1 };
-<<<<<<< HEAD
-        if ply > 0
-=======
         if can_null_move
             && !is_pv
->>>>>>> 0fc23271
             && beta < i16::MAX
             && draft > 4
             && !in_check
@@ -473,7 +469,7 @@
             && !in_check
             && alpha.abs() < 2000
             && beta.abs() < 2000
-            && (self.board.evaluate_side_to_move_relative() + 300 + 200 * (draft - 1) as i16) < alpha;
+            && (self.board.evaluate_side_to_move_relative(&DEFAULT_PARAMS) + 300 + 200 * (draft - 1) as i16) < alpha;
 
         let mut searched_quiet_moves = Vec::new();
         let mut searched_moves = 0;
@@ -713,7 +709,6 @@
     }
 }
 
-<<<<<<< HEAD
 impl Board {
     pub fn quiescense_side_to_move_relative(
         &mut self,
@@ -725,44 +720,6 @@
     ) -> (i16, Board) {
         if self.is_insufficient_material() {
             return (0, self.clone());
-=======
-    pub fn quiescense_side_to_move_relative(&mut self, mut alpha: i16, beta: i16, draft: u8) -> i16 {
-        self.stats.total_nodes += 1;
-
-        if self.board.is_insufficient_material() {
-            return 0;
-        }
-
-        let mut moves;
-        let tt_entry =
-            self.transposition_table
-                .get_entry(self.board.hash, TableType::Quiescense, self.starting_halfmove);
-        if let Some(tt_data) = tt_entry {
-            let tt_eval = tt_data.get_score(0);
-
-            match tt_data.get_move_type() {
-                transposition_table::MoveType::FailHigh => {
-                    if tt_eval >= beta {
-                        return tt_eval;
-                    }
-                }
-                transposition_table::MoveType::Best => {
-                    return tt_eval;
-                }
-                transposition_table::MoveType::FailLow => {
-                    if tt_eval < alpha {
-                        return tt_eval;
-                    }
-                }
-            }
-
-            moves = Vec::from([ScoredMove {
-                m: tt_data.important_move,
-                score: 1,
-            }]);
-        } else {
-            moves = Vec::new();
->>>>>>> 0fc23271
         }
 
         let stand_pat = self.evaluate_side_to_move_relative(params);
@@ -774,11 +731,7 @@
         if self.game_stage > ENDGAME_GAME_STAGE_FOR_QUIESCENSE
             && stand_pat + params[EP_PIECE_VALUES_IDX + PIECE_QUEEN as usize] + 100 < alpha
         {
-<<<<<<< HEAD
             return (stand_pat, self.clone());
-=======
-            return stand_pat;
->>>>>>> 0fc23271
         }
 
         if alpha < stand_pat {
