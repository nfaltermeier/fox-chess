use std::{
    cmp::Reverse,
    sync::mpsc::Receiver,
    time::{Duration, Instant},
};

use log::{debug, error};
use tinyvec::{TinyVec, tiny_vec};
use vampirc_uci::{UciSearchControl, UciTimeControl};

use crate::{
    board::{Board, PIECE_KING, PIECE_MASK, PIECE_PAWN, PIECE_QUEEN},
    evaluate::{CENTIPAWN_VALUES, ENDGAME_GAME_STAGE_FOR_QUIESCENSE, MATE_THRESHOLD},
    move_generator::{
        MOVE_ARRAY_SIZE, MOVE_SCORE_CONST_HISTORY_MAX, MOVE_SCORE_HISTORY_MAX, MOVE_SCORE_KILLER_1,
        MOVE_SCORE_KILLER_2, ScoredMove,
    },
    moves::{
        MOVE_FLAG_CAPTURE, MOVE_FLAG_CAPTURE_FULL, MOVE_FLAG_PROMOTION, MOVE_FLAG_PROMOTION_FULL, Move, MoveRollback,
    },
    repetition_tracker::RepetitionTracker,
    texel::{DEFAULT_PARAMS, EP_PIECE_VALUES_IDX, EvalParams},
    transposition_table::{self, MoveType, TTEntry, TableType, TranspositionTable},
    uci::UciInterface,
};

pub type HistoryTable = [[[i16; 64]; 6]; 2];
pub static DEFAULT_HISTORY_TABLE: HistoryTable = [[[0; 64]; 6]; 2];

pub type ContinuationHistoryTable = [[[[[i16; 64]; 6]; 64]; 6]; 2];

/// Each value is in addition to the last
static ASPIRATION_WINDOW_OFFSETS: [i16; 4] = [50, 150, 600, i16::MAX];

const EMPTY_MOVE: Move = Move { data: 0 };

#[derive(Default)]
pub struct SearchStats {
    pub depth: u8,
    pub total_nodes: u64,
    pub total_search_leaves: u64,
    pub aspiration_researches: u8,
}

#[derive(PartialEq, Eq)]
enum SearchControl {
    Unknown,
    Time,
    Depth,
    Infinite,
    Nodes,
}

#[derive(Clone)]
pub struct SearchResult {
    pub best_move: Move,
    pub score: i16,
}

pub struct AlphaBetaResult {
    pub search_result: Option<SearchResult>,
    pub end_search: bool,
    pub pv: TinyVec<[Move; 32]>,
}

pub struct Searcher<'a> {
    board: &'a mut Board,
    rollback: MoveRollback,
    pub stats: SearchStats,
    transposition_table: &'a mut TranspositionTable,
    history_table: &'a mut HistoryTable,
    starting_halfmove: u8,
    cancel_search_at: Option<Instant>,
    end_search: bool,
    starting_in_check: bool,
    stop_rx: &'a Receiver<()>,
    stop_received: bool,
    max_nodes: u64,
    continuation_history: &'a mut ContinuationHistoryTable,
    move_history: Vec<Move>,
}

impl<'a> Searcher<'a> {
    pub fn new(
        board: &'a mut Board,
        transposition_table: &'a mut TranspositionTable,
        history_table: &'a mut HistoryTable,
        stop_rx: &'a Receiver<()>,
        continuation_history: &'a mut ContinuationHistoryTable,
    ) -> Self {
        let starting_halfmove = 0;

        let starting_in_check = board.is_in_check(false);

        Self {
            board,
            rollback: MoveRollback::default(),
            stats: SearchStats::default(),
            transposition_table,
            history_table,
            starting_halfmove,
            cancel_search_at: None,
            end_search: false,
            starting_in_check,
            stop_rx,
            stop_received: false,
            max_nodes: u64::MAX,
            continuation_history,
            move_history: vec![],
        }
    }

    pub fn iterative_deepening_search(
        &mut self,
        time: &Option<UciTimeControl>,
        search: &Option<UciSearchControl>,
    ) -> SearchResult {
        let start_time = Instant::now();
        let mut target_dur = None;
        let mut search_control: SearchControl;
        let mut max_depth = 40;
        let use_stricter_time_cutoff;

        if let Some(t) = time {
            match t {
                UciTimeControl::TimeLeft {
                    white_time,
                    black_time,
                    white_increment,
                    black_increment,
                    // For TC where you get more time after playing a certain number of moves. May need to consider this if going for tournaments.
                    moves_to_go: _,
                } => {
                    let (time_left, increment) = if self.board.white_to_move {
                        (white_time, white_increment)
                    } else {
                        (black_time, black_increment)
                    };

                    if time_left.is_none() {
                        error!("No time left value provided when searching");
                        panic!("No time left value provided when searching");
                    }

                    let divisor = 30;

                    let time_left = time_left.as_ref().unwrap().to_std().unwrap();
                    target_dur = Some(time_left.checked_div(divisor).unwrap());

                    if let Some(inc) = increment {
                        let inc = inc.to_std().unwrap();

                        if time_left > inc.saturating_mul(2) {
                            target_dur = Some(target_dur.unwrap().saturating_add(inc.mul_f32(0.7)));

                            use_stricter_time_cutoff = time_left < Duration::from_secs(1);
                        } else {
                            use_stricter_time_cutoff = true;
                        }
                    } else {
                        use_stricter_time_cutoff = time_left < Duration::from_secs(5);
                    }

                    search_control = SearchControl::Time;
                }
                UciTimeControl::MoveTime(time_delta) => {
                    target_dur = Some(time_delta.to_std().unwrap());
                    search_control = SearchControl::Time;
                    use_stricter_time_cutoff = true;
                }
                UciTimeControl::Ponder => {
                    unimplemented!("uci go ponder");
                }
                UciTimeControl::Infinite => {
                    search_control = SearchControl::Infinite;
                    use_stricter_time_cutoff = false;
                }
            }
        } else {
            search_control = SearchControl::Unknown;
            use_stricter_time_cutoff = false;
        }

        if let Some(s) = search {
            if s.depth.is_some() {
                if search_control == SearchControl::Unknown {
                    search_control = SearchControl::Depth;
                }
                max_depth = s.depth.unwrap();
            } else if s.nodes.is_some() {
                if search_control == SearchControl::Unknown {
                    search_control = SearchControl::Nodes;
                }
                self.max_nodes = s.nodes.unwrap();
            }
        }

        if search_control == SearchControl::Unknown {
            error!("Please specify wtime and btime, infinite, depth, or nodes when calling go.");
            panic!("Please specify wtime and btime, infinite, depth, or nodes when calling go.");
        }

        let cutoff;
        match target_dur {
            Some(d) => {
                cutoff = Some(d.mul_f32(if use_stricter_time_cutoff { 0.3 } else { 0.5 }));
                self.cancel_search_at = Some(
                    start_time
                        .checked_add(d.mul_f32(if use_stricter_time_cutoff { 1.1 } else { 2.0 }))
                        .unwrap(),
                );
            }
            None => {
                cutoff = None;
                self.cancel_search_at = None;
            }
        }

        let mut depth = 1;
        let mut latest_result = None;
        loop {
            let result = self.alpha_beta_init(depth, latest_result.clone());
            if let Some(search_result) = result.search_result {
                // Max nodes are infrequently checked in the search so do an additional check here
                if self.stats.total_nodes >= self.max_nodes {
                    return latest_result
                        .expect("iterative_deepening_search exceeded max nodes before completing any searches");
                }

                let elapsed = start_time.elapsed();

                UciInterface::print_search_info(search_result.score, &self.stats, &elapsed, &result.pv);

                self.stats.aspiration_researches = 0;

                if self.stop_received
                    || (search_control != SearchControl::Infinite
                        && (result.end_search
                            || search_result.score.abs() >= MATE_THRESHOLD
                            || depth >= max_depth
                            || (matches!(search_control, SearchControl::Time) && elapsed >= cutoff.unwrap())))
                {
                    return search_result;
                }

                latest_result = Some(search_result);
            } else {
                if !self.stop_received {
                    debug!("Cancelled search of depth {depth} due to exceeding time budget or max nodes being reached");
                }

                return latest_result
                    .expect("iterative_deepening_search exceeded cancel_search_time or max nodes before completing any searches");
            }

            depth += 1;
        }
    }

    pub fn alpha_beta_init(&mut self, draft: u8, last_result: Option<SearchResult>) -> AlphaBetaResult {
        self.rollback = MoveRollback::default();
        self.stats.depth = draft;
        self.end_search = false;

        let mut killers = [EMPTY_MOVE, EMPTY_MOVE];

        let mut alpha;
        let mut beta;
        let mut alpha_window_index;
        let mut beta_window_index;
        if draft < 5 {
            alpha = -i16::MAX;
            beta = i16::MAX;
            alpha_window_index = ASPIRATION_WINDOW_OFFSETS.len();
            beta_window_index = ASPIRATION_WINDOW_OFFSETS.len();
        } else {
            let last_score = last_result.unwrap().score;
            alpha = last_score - ASPIRATION_WINDOW_OFFSETS[0];
            beta = last_score + ASPIRATION_WINDOW_OFFSETS[0];
            alpha_window_index = 1;
            beta_window_index = 1;
        }

        let mut pv = tiny_vec!();

        let score = loop {
            let result = self.alpha_beta_recurse(
                alpha,
                beta,
                draft,
                0,
                &mut killers,
                self.starting_in_check,
                true,
                &mut pv,
            );

            let score;
            if let Ok(e) = result {
                score = e;
            } else {
                self.move_history.clear();

                // In this case the state of the board will not been reset back to the starting state
                return AlphaBetaResult {
                    search_result: None,
                    end_search: true,
                    pv,
                };
            }

            debug_assert!(self.rollback.is_empty());
            debug_assert!(self.move_history.is_empty());

            if score <= alpha {
                self.stats.aspiration_researches += 1;

                while score <= alpha {
                    alpha = alpha
                        .saturating_sub(ASPIRATION_WINDOW_OFFSETS[alpha_window_index])
                        .min(-i16::MAX);
                    alpha_window_index += 1;
                }
            } else if score >= beta {
                self.stats.aspiration_researches += 1;

                while score >= beta {
                    beta = beta.saturating_add(ASPIRATION_WINDOW_OFFSETS[beta_window_index]);
                    beta_window_index += 1;
                }
            } else {
                break score;
            }
        };

        if pv.is_empty() {
            error!("PV is empty in alpha_beta_init");
            panic!("PV is empty in alpha_beta_init")
        }

        let best_move = pv.last().unwrap();

        AlphaBetaResult {
            search_result: Some(SearchResult {
                best_move: *best_move,
                score,
            }),
            end_search: self.end_search,
            pv,
        }
    }

    fn alpha_beta_recurse(
        &mut self,
        mut alpha: i16,
        beta: i16,
        mut draft: u8,
        ply: u8,
        killers: &mut [Move; 2],
        in_check: bool,
        can_null_move: bool,
        parent_pv: &mut TinyVec<[Move; 32]>,
    ) -> Result<i16, ()> {
        self.stats.total_nodes += 1;

        if ply != 0
            && (RepetitionTracker::test_repetition(self.board)
                || self.board.is_insufficient_material())
        {
            parent_pv.clear();
            return Ok(0);
        }

        if in_check {
            draft += 1;
        }

        if draft == 0 {
            self.stats.total_search_leaves += 1;

            if self.stats.total_search_leaves % 16384 == 16383 {
                let stop_received = matches!(self.stop_rx.try_recv(), Ok(()));
                if stop_received
                    || self.cancel_search_at.is_some_and(|t| Instant::now() >= t)
                    || self.stats.total_nodes >= self.max_nodes
                {
                    if stop_received {
                        self.stop_received = stop_received;
                    }

                    return Err(());
                }
            }

            parent_pv.clear();
            return Ok(self
                .board
                .quiescense_side_to_move_relative(alpha, beta, 255, &DEFAULT_PARAMS, &mut self.rollback)
                .0);
        }

        let mut best_score = i16::MIN;
        let mut best_move = None;
        let mut new_killers = [EMPTY_MOVE, EMPTY_MOVE];

        let is_pv = alpha + 1 != beta;

        let mut moves: TinyVec<[ScoredMove; MOVE_ARRAY_SIZE]>;
        let tt_entry = self
            .transposition_table
            .get_entry(self.board.hash, TableType::Main, self.starting_halfmove);
        if let Some(tt_data) = tt_entry {
            if !is_pv && tt_data.draft >= draft {
                let tt_score = tt_data.get_score(ply);

                match tt_data.move_type {
                    transposition_table::MoveType::FailHigh => {
                        if tt_score >= beta {
                            // should history be updated here?
                            let mut relevant_cont_hist = get_relevant_cont_hist(
                                &self.move_history,
                                &self.board,
                                &mut *self.continuation_history,
                            );
                            update_killers_and_history(
                                &self.board,
                                &mut self.history_table,
                                killers,
                                &tt_data.important_move,
                                ply,
                                &mut relevant_cont_hist,
                            );

                            return Ok(tt_score);
                        }
                    }
                    transposition_table::MoveType::Best => {
                        return Ok(tt_score);
                    }
                    transposition_table::MoveType::FailLow => {
                        if tt_score < alpha {
                            return Ok(tt_score);
                        }
                    }
                }
            }

            moves = tiny_vec!(ScoredMove {
                m: tt_data.important_move,
                score: 1,
            });
        } else {
            moves = tiny_vec!();
        }

        let mut pv: TinyVec<[Move; 32]> = tiny_vec!();

        let mut futility_prune = false;
        if draft < 4 && !is_pv && !in_check && alpha.abs() < 2000 && beta.abs() < 2000 {
            let eval = self.board.evaluate_side_to_move_relative(&DEFAULT_PARAMS);

            // Reverse futility pruning
            if eval - 120 - 128 * (draft - 1) as i16 >= beta {
                return Ok((eval + beta) / 2);
            }

            futility_prune = (eval + 307 + 173 * (draft - 1) as i16) < alpha;

            // Razoring
            if (eval + 332 + 279 * (draft - 1) as i16) < alpha {
                let score = self.board.quiescense_side_to_move_relative(alpha, beta, 255, &DEFAULT_PARAMS, &mut self.rollback).0;
                if score < alpha {
                    return Ok(score);
                }
            }
        }

        // Null move pruning
        let our_side = if self.board.white_to_move { 0 } else { 1 };
        if can_null_move
            && !is_pv
            && beta < i16::MAX
            && draft > 4
            && !in_check
            && self.board.piece_bitboards[our_side][PIECE_PAWN as usize]
                | self.board.piece_bitboards[our_side][PIECE_KING as usize]
                != self.board.side_occupancy[our_side]
        {
            let mut null_move_killers = [EMPTY_MOVE, EMPTY_MOVE];
            self.board.make_null_move(&mut self.rollback);
            self.move_history.push(EMPTY_MOVE);

            // Need to ensure draft >= 1
            let reduction = 3 + draft / 6;

            let nmp_score = -self.alpha_beta_recurse(
                -beta,
                -(beta - 1),
                draft - reduction,
                ply + 1,
                &mut null_move_killers,
                false,
                false,
                &mut pv,
            )?;

            self.board.unmake_null_move(&mut self.rollback);
            self.move_history.pop();

            if nmp_score >= beta {
                return Ok(nmp_score);
            }
        }

        // Internal Iterative Deepening
        if moves.is_empty() && is_pv && draft > 5 {
            let mut iid_pv = tiny_vec!();
            self.alpha_beta_recurse(alpha, beta, draft - 2, ply, killers, in_check, can_null_move, &mut iid_pv)?;

            let tt_entry = self
                .transposition_table
                .get_entry(self.board.hash, TableType::Main, self.starting_halfmove);
            if let Some(tt_data) = tt_entry {
                moves.push(ScoredMove {
                    m: tt_data.important_move,
                    score: 1,
                });
            }
        }

        let mut searched_quiet_moves: TinyVec<[Move; 64]> = tiny_vec!();
        let mut searched_moves = 0;
        let mut has_legal_move = false;
        let mut improved_alpha = false;

        // Round 0 is the tt move, round 1 is regular move gen
        for round in 0..2 {
            for move_index in 0..moves.len() {
                {
                    // Perform one iteration of selection sort every time another move needs to be evaluated
                    let mut best_move_score = moves[move_index].score;
                    let mut best_move_index = move_index;

                    for sort_index in (move_index + 1)..moves.len() {
                        if moves[sort_index].score > best_move_score {
                            best_move_score = moves[sort_index].score;
                            best_move_index = sort_index;
                        }
                    }

                    moves.swap(move_index, best_move_index);
                }

                let r#move = &moves[move_index];

                if round == 1 && tt_entry.is_some_and(|v| v.important_move == r#move.m) {
                    continue;
                }

                let (legal, move_made) = self
                    .board
                    .test_legality_and_maybe_make_move(r#move.m, &mut self.rollback);
                if !legal {
                    if move_made {
                        self.board.unmake_move(&r#move.m, &mut self.rollback);
                    }

                    continue;
                }

                has_legal_move = true;
                let gives_check = self.board.is_in_check(false);

                // limit to avoid underflow
                let limited_draft = draft.min(21) as i16;

                // Futility pruning and late move pruning
                if searched_moves >= 1
                    && !gives_check
                    && r#move.m.data & (MOVE_FLAG_CAPTURE_FULL | MOVE_FLAG_PROMOTION_FULL) == 0
                    && (futility_prune
                        || (!is_pv
                            && !in_check
                            && searched_moves >= 6
                            // LMP will not happen at all for I think draft 14 and above
                            && r#move.score < -1.6f32.powi(limited_draft as i32) as i16 - 70 * limited_draft - 700))
                {
                    self.board.unmake_move(&r#move.m, &mut self.rollback);
                    continue;
                }

                self.move_history.push(r#move.m);

                let mut reduction = 0;
                // Late move reduction
                if draft > 2 && searched_moves > 3 {
                    let flags = r#move.m.flags();

                    // Using formula and values from Ethereal according to https://www.chessprogramming.org/Late_Move_Reductions
                    reduction = if flags & MOVE_FLAG_CAPTURE == 0 && flags & MOVE_FLAG_PROMOTION == 0 {
                        (0.7844 + (draft as f32).ln() * (searched_moves as f32).ln() / 2.4696).round() as u8
                    } else {
                        3
                    };

                    if is_pv && reduction > 0 {
                        reduction -= 1;
                    }

                    if in_check && reduction > 0 {
                        reduction -= 1;
                    }

                    reduction = reduction.clamp(0, draft - 1)
                }

                let mut score;
                if searched_moves == 0 || ply == 0 {
                    // Use reduction
                    score = -self.alpha_beta_recurse(
                        -beta,
                        -alpha,
                        draft - reduction - 1,
                        ply + 1,
                        &mut new_killers,
                        gives_check,
                        can_null_move,
                        &mut pv,
                    )?;

                    if score > alpha && reduction > 0 {
                        // Do a full search
                        score = -self.alpha_beta_recurse(
                            -beta,
                            -alpha,
                            draft - 1,
                            ply + 1,
                            &mut new_killers,
                            gives_check,
                            can_null_move,
                            &mut pv,
                        )?;
                    }
                } else {
                    // Use null window and reduction
                    score = -self.alpha_beta_recurse(
                        -alpha - 1,
                        -alpha,
                        draft - reduction - 1,
                        ply + 1,
                        &mut new_killers,
                        gives_check,
                        can_null_move,
                        &mut pv,
                    )?;

                    if score > alpha {
                        // Do a full search
                        score = -self.alpha_beta_recurse(
                            -beta,
                            -alpha,
                            draft - 1,
                            ply + 1,
                            &mut new_killers,
                            gives_check,
                            can_null_move,
                            &mut pv,
                        )?;
                    }
                }

                self.board.unmake_move(&r#move.m, &mut self.rollback);
                self.move_history.pop();
                searched_moves += 1;

                if score >= beta {
                    let mut relevant_cont_hist =
                        get_relevant_cont_hist(&self.move_history, &self.board, &mut *self.continuation_history);

                    update_killers_and_history(
                        &self.board,
                        &mut self.history_table,
                        killers,
                        &r#move.m,
                        ply,
                        &mut relevant_cont_hist,
                    );

                    let penalty = -(ply as i16) * (ply as i16);
                    for m in searched_quiet_moves {
                        update_history(
                            &self.board,
                            &mut self.history_table,
                            &m,
                            penalty,
                            &mut relevant_cont_hist,
                        );
                    }

                    self.transposition_table.store_entry(
                        TTEntry::new(
                            self.board.hash,
                            r#move.m,
                            MoveType::FailHigh,
                            score,
                            draft,
                            ply,
                            self.starting_halfmove,
                        ),
                        TableType::Main,
                    );

                    return Ok(score);
                }

                if score > best_score {
                    best_score = score;
                    best_move = Some(r#move.m);
                    if score > alpha {
                        alpha = score;
                        improved_alpha = true;

                        if is_pv {
                            *parent_pv = pv.clone();
                            parent_pv.push(r#move.m);
                        }
                    }
                }

                // TODO: change to check for capture flag
                if r#move.m.flags() == 0 {
                    searched_quiet_moves.push(r#move.m);
                }
            }

            if round == 0 {
                if !in_check {
                    moves = self.board.generate_pseudo_legal_moves_with_history(self.history_table);
                } else {
                    moves = self.board.generate_pseudo_legal_check_evasions(self.history_table);
                }

                self.apply_history_to_move_scores(&mut moves);

                if killers[0] != EMPTY_MOVE {
                    let mut unmatched_killers = if killers[1] != EMPTY_MOVE { 2 } else { 1 };

                    for m in moves.iter_mut() {
                        if m.m == killers[0] {
                            m.score = MOVE_SCORE_KILLER_1;

                            if unmatched_killers == 1 {
                                break;
                            } else {
                                unmatched_killers -= 1;
                            }
                        } else if m.m == killers[1] {
                            m.score = MOVE_SCORE_KILLER_2;

                            if unmatched_killers == 1 {
                                break;
                            } else {
                                unmatched_killers -= 1;
                            }
                        }
                    }
                }
            }
        }

        // Assuming no bug with move generation...
        if !has_legal_move {
            if ply == 0 {
                error!(
                    "Tried to search on a position but found no moves. Position: {:#?}",
                    self.board
                );
                panic!("Found no legal moves from the root of the search")
            } else if in_check {
                parent_pv.clear();
                return Ok(self.board.evaluate_checkmate_side_to_move_relative(ply));
            } else {
                parent_pv.clear();
                return Ok(0);
            }
        } else if searched_moves == 1 && ply == 0 {
            self.end_search = true;
        }

        let entry_type = if improved_alpha {
            MoveType::Best
        } else {
            MoveType::FailLow
        };
        self.transposition_table.store_entry(
            TTEntry::new(
                self.board.hash,
                best_move.unwrap(),
                entry_type,
                best_score,
                draft,
                ply,
                self.starting_halfmove,
            ),
            TableType::Main,
        );

        Ok(best_score)
    }

    fn apply_history_to_move_scores(&mut self, moves: &mut TinyVec<[ScoredMove; MOVE_ARRAY_SIZE]>) {
        if let Some(relevant_cont_hist) =
            get_relevant_cont_hist(&self.move_history, &self.board, &mut *self.continuation_history)
        {
            for m in moves {
                if m.m.data & MOVE_FLAG_CAPTURE_FULL != 0 {
                    continue;
                }

                let piece_to_move = self.board.get_piece_64(m.m.from() as usize);
                m.score += relevant_cont_hist[((piece_to_move & PIECE_MASK) - 1) as usize][m.m.to() as usize];
            }
        }
    }
}

impl Board {
    pub fn quiescense_side_to_move_relative(
        &mut self,
        mut alpha: i16,
        beta: i16,
        draft: u8,
        params: &EvalParams,
        rollback: &mut MoveRollback,
    ) -> (i16, Board) {
        if self.is_insufficient_material() {
            return (0, self.clone());
        }

<<<<<<< HEAD
        let stand_pat = self.evaluate_side_to_move_relative(params);

        if stand_pat >= beta {
            return (stand_pat, self.clone());
        }

        if self.game_stage > ENDGAME_GAME_STAGE_FOR_QUIESCENSE
            && stand_pat
                + params[EP_PIECE_VALUES_IDX + PIECE_QUEEN as usize]
                + 100
                // maybe this shouldn't include quiet promotions because those would already be covered under the standard margin
                + if self.can_probably_promote() {
                    params[EP_PIECE_VALUES_IDX + PIECE_QUEEN as usize] - 100
                } else {
                    0
                }
                < alpha
        {
            return (stand_pat, self.clone());
        }
=======
        let mut best_score;
        let in_check = self.board.is_in_check(false);
        if !in_check {
            let stand_pat = self.board.evaluate_side_to_move_relative();

            if stand_pat >= beta {
                return stand_pat;
            }

            if self.board.game_stage > ENDGAME_GAME_STAGE_FOR_QUIESCENSE
                && stand_pat + CENTIPAWN_VALUES[PIECE_QUEEN as usize] + 100 < alpha
            {
                return stand_pat;
            }
>>>>>>> ca60a0d8

            if alpha < stand_pat {
                alpha = stand_pat;
            }
    
            best_score = stand_pat;
        } else {
            best_score = -i16::MAX;
        }
<<<<<<< HEAD

        let mut best_score = stand_pat;
        let mut best_position = None;
=======
        let mut best_move = None;
        let mut improved_alpha = false;
>>>>>>> ca60a0d8

        let mut moves = self.generate_pseudo_legal_captures_and_queen_promos(&DEFAULT_HISTORY_TABLE);

        moves.sort_unstable_by_key(|m| Reverse(m.score));

        for r#move in moves {
            let (legal, move_made) = self.test_legality_and_maybe_make_move(r#move.m, rollback);
            if !legal {
                if move_made {
                    self.unmake_move(&r#move.m, rollback);
                }

                continue;
            }

            // Only doing captures right now so not checking halfmove or threefold repetition here
            let (result, pos) = self.quiescense_side_to_move_relative(-beta, -alpha, draft - 1, params, rollback);
            let result = -result;

            self.unmake_move(&r#move.m, rollback);

            if result >= beta {
                return (result, pos);
            }

            if best_score < result {
                best_score = result;
                best_position = Some(pos);

                if alpha < result {
                    alpha = result;
                }
            }
<<<<<<< HEAD
=======

            if round == 0 {
                if in_check {
                    moves = self.board.generate_pseudo_legal_check_evasions(self.history_table);
                } else {
                    moves = self.board.generate_pseudo_legal_capture_moves();
                }
            }
>>>>>>> ca60a0d8
        }

        (
            best_score,
            if best_position.is_some() {
                best_position.unwrap()
            } else {
<<<<<<< HEAD
                self.clone()
            },
        )
=======
                MoveType::FailLow
            };
            self.transposition_table.store_entry(
                TTEntry::new(
                    self.board.hash,
                    bm,
                    entry_type,
                    best_score,
                    0,
                    0,
                    self.starting_halfmove,
                ),
                TableType::Quiescense,
            );
        } else if best_score == -i16::MAX {
            best_score = alpha.max(-4000);
        }

        best_score
    }

    fn apply_history_to_move_scores(&mut self, moves: &mut TinyVec<[ScoredMove; MOVE_ARRAY_SIZE]>) {
        if let Some(relevant_cont_hist) =
            get_relevant_cont_hist(&self.move_history, &self.board, &mut *self.continuation_history)
        {
            for m in moves {
                if m.m.data & MOVE_FLAG_CAPTURE_FULL != 0 {
                    continue;
                }

                let piece_to_move = self.board.get_piece_64(m.m.from() as usize);
                m.score += relevant_cont_hist[((piece_to_move & PIECE_MASK) - 1) as usize][m.m.to() as usize];
            }
        }
>>>>>>> ca60a0d8
    }
}

#[inline]
fn update_killers_and_history(
    board: &Board,
    history_table: &mut HistoryTable,
    killers: &mut [Move; 2],
    m: &Move,
    ply_depth: u8,
    relevant_cont_hist: &mut Option<&mut [[i16; 64]; 6]>,
) {
    // TODO: Change this to check for capture flag specifically
    if m.flags() != 0 {
        return;
    }

    update_history(
        board,
        history_table,
        m,
        (ply_depth as i16) * (ply_depth as i16),
        relevant_cont_hist,
    );

    if killers[0] == *m {
        return;
    }

    if killers[1] == *m {
        (killers[0], killers[1]) = (killers[1], killers[0]);
    } else {
        killers[1] = *m;
    }
}

#[inline]
fn update_history(
    board: &Board,
    history_table: &mut HistoryTable,
    m: &Move,
    bonus: i16,
    relevant_cont_hist: &mut Option<&mut [[i16; 64]; 6]>,
) {
    // from https://www.chessprogramming.org/History_Heuristic
    let piece_type = (board.get_piece_64(m.from() as usize) & PIECE_MASK) as usize;
    let history_color_value = if board.white_to_move { 0 } else { 1 };
    let to = m.to() as usize;

    let clamped_history_bonus = (bonus as i32).clamp(-MOVE_SCORE_HISTORY_MAX, MOVE_SCORE_HISTORY_MAX);
    let current_history = &mut history_table[history_color_value][piece_type - 1][to];
    *current_history += (clamped_history_bonus
        - ((*current_history as i32) * clamped_history_bonus.abs() / MOVE_SCORE_HISTORY_MAX))
        as i16;

    let clamped_const_history_bonus = (bonus as i32).clamp(-MOVE_SCORE_CONST_HISTORY_MAX, MOVE_SCORE_CONST_HISTORY_MAX);
    if let Some(relevant_cont_hist) = relevant_cont_hist {
        let current_cont_hist = &mut relevant_cont_hist[piece_type - 1][to];
        *current_cont_hist += (clamped_const_history_bonus
            - ((*current_cont_hist as i32) * clamped_const_history_bonus.abs() / MOVE_SCORE_CONST_HISTORY_MAX))
            as i16;
    }
}

#[inline]
fn get_relevant_cont_hist<'a>(
    move_history: &Vec<Move>,
    board: &Board,
    continuation_history: &'a mut ContinuationHistoryTable,
) -> Option<&'a mut [[i16; 64]; 6]> {
    if let Some(last_move) = move_history.last() {
        if *last_move != EMPTY_MOVE {
            let last_moved_to = last_move.to() as usize;
            let last_moved_piece = board.get_piece_64(last_moved_to);
            return Some(
                &mut continuation_history[if board.white_to_move { 0 } else { 1 }]
                    [((last_moved_piece & PIECE_MASK) - 1) as usize][last_moved_to],
            );
        }
    }

    None
}<|MERGE_RESOLUTION|>--- conflicted
+++ resolved
@@ -837,62 +837,46 @@
             return (0, self.clone());
         }
 
-<<<<<<< HEAD
-        let stand_pat = self.evaluate_side_to_move_relative(params);
-
-        if stand_pat >= beta {
-            return (stand_pat, self.clone());
-        }
-
-        if self.game_stage > ENDGAME_GAME_STAGE_FOR_QUIESCENSE
-            && stand_pat
-                + params[EP_PIECE_VALUES_IDX + PIECE_QUEEN as usize]
-                + 100
-                // maybe this shouldn't include quiet promotions because those would already be covered under the standard margin
-                + if self.can_probably_promote() {
-                    params[EP_PIECE_VALUES_IDX + PIECE_QUEEN as usize] - 100
-                } else {
-                    0
-                }
-                < alpha
-        {
-            return (stand_pat, self.clone());
-        }
-=======
         let mut best_score;
-        let in_check = self.board.is_in_check(false);
+        let in_check = self.is_in_check(false);
         if !in_check {
-            let stand_pat = self.board.evaluate_side_to_move_relative();
+            let stand_pat = self.evaluate_side_to_move_relative(params);
 
             if stand_pat >= beta {
-                return stand_pat;
-            }
-
-            if self.board.game_stage > ENDGAME_GAME_STAGE_FOR_QUIESCENSE
-                && stand_pat + CENTIPAWN_VALUES[PIECE_QUEEN as usize] + 100 < alpha
+                return (stand_pat, self.clone());
+            }
+
+            if self.game_stage > ENDGAME_GAME_STAGE_FOR_QUIESCENSE
+                && stand_pat
+                    + params[EP_PIECE_VALUES_IDX + PIECE_QUEEN as usize]
+                    + 100
+                    // maybe this shouldn't include quiet promotions because those would already be covered under the standard margin
+                    + if self.can_probably_promote() {
+                        params[EP_PIECE_VALUES_IDX + PIECE_QUEEN as usize] - 100
+                    } else {
+                        0
+                    }
+                    < alpha
             {
-                return stand_pat;
-            }
->>>>>>> ca60a0d8
+                return (stand_pat, self.clone());
+            }
 
             if alpha < stand_pat {
                 alpha = stand_pat;
             }
-    
+
             best_score = stand_pat;
         } else {
             best_score = -i16::MAX;
         }
-<<<<<<< HEAD
-
-        let mut best_score = stand_pat;
+
         let mut best_position = None;
-=======
-        let mut best_move = None;
-        let mut improved_alpha = false;
->>>>>>> ca60a0d8
-
-        let mut moves = self.generate_pseudo_legal_captures_and_queen_promos(&DEFAULT_HISTORY_TABLE);
+
+        let mut moves = if in_check {
+            self.generate_pseudo_legal_check_evasions(&DEFAULT_HISTORY_TABLE)
+        } else {
+            self.generate_pseudo_legal_capture_moves()
+        };
 
         moves.sort_unstable_by_key(|m| Reverse(m.score));
 
@@ -924,17 +908,6 @@
                     alpha = result;
                 }
             }
-<<<<<<< HEAD
-=======
-
-            if round == 0 {
-                if in_check {
-                    moves = self.board.generate_pseudo_legal_check_evasions(self.history_table);
-                } else {
-                    moves = self.board.generate_pseudo_legal_capture_moves();
-                }
-            }
->>>>>>> ca60a0d8
         }
 
         (
@@ -942,46 +915,9 @@
             if best_position.is_some() {
                 best_position.unwrap()
             } else {
-<<<<<<< HEAD
                 self.clone()
             },
         )
-=======
-                MoveType::FailLow
-            };
-            self.transposition_table.store_entry(
-                TTEntry::new(
-                    self.board.hash,
-                    bm,
-                    entry_type,
-                    best_score,
-                    0,
-                    0,
-                    self.starting_halfmove,
-                ),
-                TableType::Quiescense,
-            );
-        } else if best_score == -i16::MAX {
-            best_score = alpha.max(-4000);
-        }
-
-        best_score
-    }
-
-    fn apply_history_to_move_scores(&mut self, moves: &mut TinyVec<[ScoredMove; MOVE_ARRAY_SIZE]>) {
-        if let Some(relevant_cont_hist) =
-            get_relevant_cont_hist(&self.move_history, &self.board, &mut *self.continuation_history)
-        {
-            for m in moves {
-                if m.m.data & MOVE_FLAG_CAPTURE_FULL != 0 {
-                    continue;
-                }
-
-                let piece_to_move = self.board.get_piece_64(m.m.from() as usize);
-                m.score += relevant_cont_hist[((piece_to_move & PIECE_MASK) - 1) as usize][m.m.to() as usize];
-            }
-        }
->>>>>>> ca60a0d8
     }
 }
 
