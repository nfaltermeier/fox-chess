use std::fs;
use std::io::Write;
use std::{cmp::Reverse, fs::File, i16, path::PathBuf, sync::mpsc::Receiver, time::Instant};

use log::{debug, error};
use rand::random;
use vampirc_uci::{UciSearchControl, UciTimeControl};

use crate::{
    board::{Board, PIECE_MASK},
    evaluate::{CENTIPAWN_VALUES, ENDGAME_GAME_STAGE_FOR_QUIESCENSE, MATE_THRESHOLD, MATE_VALUE},
    move_generator::{ScoredMove, MOVE_SCORE_HISTORY_MAX, MOVE_SCORE_KILLER_1, MOVE_SCORE_KILLER_2},
    moves::{Move, MoveRollback, MOVE_EP_CAPTURE, MOVE_FLAG_CAPTURE, MOVE_FLAG_CAPTURE_FULL, MOVE_FLAG_PROMOTION},
    repetition_tracker::RepetitionTracker,
    transposition_table::{self, MoveType, TTEntry, TableType, TranspositionTable},
    uci::UciInterface,
};

pub type HistoryTable = [[[i16; 64]; 6]; 2];
pub static DEFAULT_HISTORY_TABLE: HistoryTable = [[[0; 64]; 6]; 2];

const EMPTY_MOVE: Move = Move { data: 0 };
const DEBUG_BOARD_HASH_OF_INTEREST: Option<u64> = None;

// pub const TEST_TT_FOR_HASH_COLLISION: bool = true;

#[derive(Default)]
pub struct SearchStats {
    pub quiescense_nodes: u64,
    pub depth: u8,
    pub quiescense_cut_by_hopeless: u64,
    pub leaf_nodes: u64,
}

#[derive(PartialEq, Eq)]
enum SearchControl {
    Time,
    Depth,
    Infinite,
}

pub struct SearchResult {
    pub best_move: Move,
    pub eval: i16,
    pub pv: Vec<Move>,
}

pub struct AlphaBetaResult {
    pub search_result: Option<SearchResult>,
    pub end_search: bool,
    pub stop_received: bool,
}

pub struct Searcher<'a> {
    board: &'a mut Board,
    rollback: MoveRollback,
    pub stats: SearchStats,
    transposition_table: &'a mut TranspositionTable,
    history_table: &'a mut HistoryTable,
}

impl<'a> Searcher<'a> {
    pub fn new(
        board: &'a mut Board,
        transposition_table: &'a mut TranspositionTable,
        history_table: &'a mut HistoryTable,
    ) -> Self {
        Self {
            board,
            rollback: MoveRollback::default(),
            stats: SearchStats::default(),
            transposition_table,
            history_table,
        }
    }

    pub fn iterative_deepening_search(
        &mut self,
        time: &Option<UciTimeControl>,
        search: &Option<UciSearchControl>,
        stop_rx: &Receiver<()>,
    ) -> SearchResult {
        let start_time = Instant::now();
        let mut target_dur = None;
        let search_control: SearchControl;
        let mut max_depth = 40;

        debug!("starting search of {}", self.board.to_fen());

        if let Some(t) = time {
            match t {
                UciTimeControl::TimeLeft {
                    white_time,
                    black_time,
                    white_increment,
                    black_increment,
                    moves_to_go,
                } => {
                    let time_left = if self.board.white_to_move {
                        white_time
                    } else {
                        black_time
                    };

                    if time_left.is_none() {
                        error!("No time left value provided when searching");
                        panic!("No time left value provided when searching");
                    }

                    let divisor = if self.board.fullmove_counter < 10 {
                        21
                    } else if self.board.fullmove_counter < 20 {
                        18
                    } else {
                        25
                    };
                    target_dur = Some(
                        time_left
                            .as_ref()
                            .unwrap()
                            .to_std()
                            .unwrap()
                            .checked_div(divisor)
                            .unwrap(),
                    );

                    // maybe something like https://www.desmos.com/calculator/47t9iys2fo
                    // let expected_moves_left = if let Some(mtg) = moves_to_go {
                    //     *mtg
                    // } else {
                    //     let eval = self.board.evaluate();
                    // }

                    search_control = SearchControl::Time;
                }
                UciTimeControl::MoveTime(time_delta) => {
                    target_dur = Some(time_delta.to_std().unwrap());
                    search_control = SearchControl::Time;
                }
                UciTimeControl::Ponder => {
                    unimplemented!("uci go ponder");
                }
                UciTimeControl::Infinite => {
                    search_control = SearchControl::Infinite;
                }
            }
        } else if let Some(s) = search {
            if s.depth.is_some() {
                search_control = SearchControl::Depth;
                max_depth = s.depth.unwrap();

                if fs::exists("eval_trees").unwrap() == false {
                    fs::create_dir("eval_trees").unwrap();
                }
            } else {
                error!("Unsupported search option passed to go, use depth.");
                unimplemented!("Unsupported search option passed to go, use depth.");
            }
        } else {
            error!("One of search or time is required to be passed to go.");
            panic!("One of search or time is required to be passed to go.");
        }

        // Above 5 depth moves can start taking a lot more time
        let cutoff_low_depth;
        let cutoff;
        let cancel_search_time;
        match target_dur {
            Some(d) => {
                cutoff_low_depth = Some(d.mul_f32(0.55));
                cutoff = Some(d.mul_f32(0.35));
                cancel_search_time = Some(start_time.checked_add(d.mul_f32(2.0)).unwrap());
            }
            None => {
                cutoff = None;
                cutoff_low_depth = None;
                cancel_search_time = None;
            }
        }

        let mut depth = 1;
        let mut latest_result = None;
        loop {
            let mut eval_tree_file = if search_control == SearchControl::Depth {
                Some(
                    File::create(PathBuf::from(format!(
                        "eval_trees/{:03}_[{}]_depth_{:02}.txt",
                        (self.board.fullmove_counter - 1) * 2 + if self.board.white_to_move { 0 } else { 1 },
                        self.board.to_fen().replace("/", "."),
                        depth
                    )))
                    .unwrap(),
                )
            } else {
                None
            };

            let result = self.alpha_beta_init(
                depth,
                &cancel_search_time,
                stop_rx,
                search_control == SearchControl::Infinite,
                &mut eval_tree_file,
            );
            if let Some(search_result) = result.search_result {
                let elapsed = start_time.elapsed();

                // print less when using TT values
                if self.stats.leaf_nodes != 0 || depth == 1 {
                    UciInterface::print_search_info(search_result.eval, &self.stats, &elapsed, &search_result.pv);
                }

                if search_control != SearchControl::Infinite
                    && (result.end_search
                        || search_result.eval.abs() >= MATE_THRESHOLD
                        || depth >= max_depth
                        || match search_control {
                            SearchControl::Time => {
                                (depth >= 5 && elapsed >= cutoff.unwrap()) || elapsed >= cutoff_low_depth.unwrap()
                            }
                            SearchControl::Depth | SearchControl::Infinite => false,
                        })
                {
                    return search_result;
                }

                // This seems like it could go really wrong. For when entire search is skipped by tt best move node.
                // if search_result.self.stats.depth > depth {
                //     depth = search_result.self.stats.depth;
                // }

                latest_result = Some(search_result);
            } else if !result.stop_received {
                debug!("Cancelled search of depth {depth} due to exceeding time budget");
                return latest_result
                    .expect("iterative_deepening_search exceeded cancel_search_time before completing any searches");
            } else {
                return latest_result.expect("stop received before completing any searches");
            }

            depth += 1;
        }
    }

    pub fn alpha_beta_init(
        &mut self,
        draft: u8,
        cancel_search_at: &Option<Instant>,
        stop_rx: &Receiver<()>,
        infinite_search: bool,
        eval_tree_file: &mut Option<File>,
    ) -> AlphaBetaResult {
        let mut alpha = -i16::MAX;
        let mut best_value = -i16::MAX;
        let mut best_move = None;
        self.rollback = MoveRollback::default();
        self.stats = SearchStats::default();
        let mut killers = [EMPTY_MOVE, EMPTY_MOVE];
        let mut pv = Vec::new();
        let mut line = Vec::new();
        let mut move_tree = Vec::new();

        let mut moves;
        let tt_entry = self.transposition_table.get_entry(self.board.hash, TableType::Main);
        if let Some(tt_data) = tt_entry {
            // if tt_data.draft >= draft {
            //     if let self.transposition_table::MoveType::Best = tt_data.move_type {
            //         // should this be done for the root????
            //         self.stats.depth = tt_data.draft;
            //         return AlphaBetaResult {
            //             search_result: Some(SearchResult {
            //                 best_move: tt_data.important_move,
            //                 eval: tt_data.eval * if self.board.white_to_move { 1 } else { -1 },
            //                 self.stats,
            //             }),
            //             end_search: false,
            //         };
            //     }
            // }

            moves = Vec::from([ScoredMove {
                m: tt_data.important_move,
                score: 1,
            }]);
        } else {
            moves = Vec::new();
        }

        let mut legal_moves: u16 = 0;

        // Round 0 is the tt move, round 1 is regular move gen
        for round in 0..2 {
            for r#move in moves {
                if round == 1 && tt_entry.is_some_and(|v| v.important_move == r#move.m) {
                    continue;
                }

                let stop_received = matches!(stop_rx.try_recv(), Ok(()));
                if stop_received || cancel_search_at.is_some_and(|t| Instant::now() >= t) {
                    return AlphaBetaResult {
                        search_result: None,
                        end_search: true,
                        stop_received: true,
                    };
                }

                let (legal, move_made) = self
                    .board
                    .test_legality_and_maybe_make_move(r#move.m, &mut self.rollback);
                if !legal {
                    if move_made {
                        self.board.unmake_move(&r#move.m, &mut self.rollback);
                    }

                    continue;
                } else {
                    legal_moves += 1;
                }

<<<<<<< HEAD
                move_tree.push(r#move.m.simple_long_algebraic_notation());

=======
>>>>>>> 542eb45f
                // let bonus = (random::<u16>() % 11) as i16 - 5;
                let bonus = 0;
                assert!(bonus > -6);
                assert!(bonus < 6);
<<<<<<< HEAD
                let score = -self.alpha_beta_recurse(
                    -i16::MAX,
                    -alpha,
                    draft - 1,
                    1,
                    &mut killers,
                    &mut line,
                    eval_tree_file,
                    &mut move_tree,
                    0,
                );
                let result = bonus + score;
                debug!(
                    "{}: score {score} bonus {bonus} result {result}",
                    r#move.m.pretty_print(Some(self.board))
                );
=======
                let score = -self.alpha_beta_recurse(-i16::MAX, -alpha, draft - 1, 1, &mut killers);
                let result = bonus + score;
                // debug!(
                //     "{}: score {score} bonus {bonus} result {result}",
                //     r#move.m.pretty_print(Some(self.board))
                // );
>>>>>>> 542eb45f

                self.board.unmake_move(&r#move.m, &mut self.rollback);
                move_tree.pop();

                if result > best_value {
                    best_value = result;
                    best_move = Some(r#move.m);
                    if result > alpha {
                        alpha = result;
                    }

                    line.push(r#move.m);
                    pv = line.clone();
                }
            }

            if round == 0 {
                moves = self.board.generate_pseudo_legal_moves_with_history(self.history_table);

                moves.sort_unstable_by_key(|m| Reverse(m.score));
            } else {
                moves = Vec::new();
            }
        }

        if legal_moves == 0 {
            error!(
                "Tried to search on a position but found no moves. Position: {:#?}",
                self.board
            );
            panic!("Tried to search on a position but found no moves");
        }

        if let Some(e) = eval_tree_file {
            writeln!(e, "eval_inherit {} hash {:#018x}", best_value, self.board.hash).unwrap();
        }

        self.stats.depth = draft;
        if legal_moves == 1 && !infinite_search {
            let bm = best_move.unwrap();

            return AlphaBetaResult {
                search_result: Some(SearchResult {
                    best_move: bm,
                    eval: self.board.evaluate(),
                    pv: [bm].to_vec(),
                }),
                end_search: true,
                stop_received: false,
            };
        }

        // Make the score not side-to-move relative
        AlphaBetaResult {
            search_result: Some(SearchResult {
                best_move: best_move.unwrap(),
                eval: best_value * if self.board.white_to_move { 1 } else { -1 },
                pv,
            }),
            end_search: false,
            stop_received: false,
        }
    }

    fn alpha_beta_recurse(
        &mut self,
        mut alpha: i16,
        beta: i16,
        mut draft: u8,
        ply: u8,
        killers: &mut [Move; 2],
        pv: &mut Vec<Move>,
        eval_tree_file: &mut Option<File>,
        move_tree: &mut Vec<String>,
        reductions: u8,
    ) -> i16 {
        if DEBUG_BOARD_HASH_OF_INTEREST.is_some_and(|h| h == self.board.hash) {
            debug!("Board hash of interest found: {:#?}", self.board)
        }

        let is_pv = alpha + 1 == beta;

        if self.board.halfmove_clock >= 100
            || RepetitionTracker::test_threefold_repetition(self.board)
            || self.board.is_insufficient_material()
        {
            if is_pv {
                pv.clear();
            }

            return 0;
        }

        let in_check = self.board.can_capture_opponent_king(false);
        if in_check {
            draft += 1;
        }

        if draft == 0 {
            self.stats.leaf_nodes += 1;

            if is_pv {
                pv.clear();
            }

            let score = self.quiescense_side_to_move_relative(alpha, beta);

            if let Some(e) = eval_tree_file {
                writeln!(
                    e,
                    "r/{}/eval {} hash {:#018x} {} reductions {}",
                    move_tree.join("/"),
                    score,
                    self.board.hash,
                    if is_pv { "pv" } else { "not_pv" },
                    reductions,
                )
                .unwrap();
            }

            return score;
        }

        let mut best_value = -i16::MAX;
        let mut best_move = None;
        let mut new_killers = [EMPTY_MOVE, EMPTY_MOVE];
<<<<<<< HEAD
        let mut line = Vec::new();
=======

        let is_pv = alpha + 1 != beta;
>>>>>>> 542eb45f

        let mut moves;
        let tt_entry = self.transposition_table.get_entry(self.board.hash, TableType::Main);
        if let Some(tt_data) = tt_entry {
            if !is_pv && tt_data.draft >= draft {
                let eval = tt_data.get_eval(ply);

                match tt_data.move_type {
                    transposition_table::MoveType::FailHigh => {
                        if eval >= beta {
                            self.update_killers_and_history(killers, &tt_data.important_move, ply);

                            if DEBUG_BOARD_HASH_OF_INTEREST.is_some_and(|h| h == self.board.hash) {
                                debug!(
                                    "Board hash of interest using evaluation from tt fail high: {} {:04x}",
                                    tt_data.important_move.pretty_print(Some(self.board)),
                                    tt_data.important_move.data
                                );
                            }

                            if let Some(e) = eval_tree_file {
                                writeln!(
                                    e,
                                    "r/{}/eval_high_tt {} hash {:#018x} {} reductions {}",
                                    move_tree.join("/"),
                                    eval,
                                    self.board.hash,
                                    if is_pv { "pv" } else { "not_pv" },
                                    reductions,
                                )
                                .unwrap();
                            }

                            return eval;
                        }
                    }
                    transposition_table::MoveType::Best => {
                        if DEBUG_BOARD_HASH_OF_INTEREST.is_some_and(|h| h == self.board.hash) {
                            debug!(
                                "Board hash of interest using evaluation from tt best move: {} {:04x}",
                                tt_data.important_move.pretty_print(Some(self.board)),
                                tt_data.important_move.data
                            );
                        }

                        if let Some(e) = eval_tree_file {
                            writeln!(
                                e,
                                "r/{}/eval_tt {} hash {:#018x} {} reductions {}",
                                move_tree.join("/"),
                                eval,
                                self.board.hash,
                                if is_pv { "pv" } else { "not_pv" },
                                reductions,
                            )
                            .unwrap();
                        }

                        return eval;
                    }
                    transposition_table::MoveType::FailLow => {
                        if eval < alpha {
                            if DEBUG_BOARD_HASH_OF_INTEREST.is_some_and(|h| h == self.board.hash) {
                                debug!(
                                    "Board hash of interest using evaluation from tt fail low: {} {:04x}",
                                    tt_data.important_move.pretty_print(Some(self.board)),
                                    tt_data.important_move.data
                                );
                            }

                            if let Some(e) = eval_tree_file {
                                writeln!(
                                    e,
                                    "r/{}/eval_low_tt {} hash {:#018x} {} reductions {}",
                                    move_tree.join("/"),
                                    eval,
                                    self.board.hash,
                                    if is_pv { "pv" } else { "not_pv" },
                                    reductions,
                                )
                                .unwrap();
                            }

                            return eval;
                        }
                    }
                }
            }

            moves = Vec::from([ScoredMove {
                m: tt_data.important_move,
                score: 1,
            }]);
        } else {
            moves = Vec::new();
        }

        let mut searched_quiet_moves = Vec::new();
        let mut found_legal_move = false;
        let mut searched_moves = 0;

        // Round 0 is the tt move, round 1 is regular move gen
        for round in 0..2 {
            for r#move in moves {
                if round == 1 && tt_entry.is_some_and(|v| v.important_move == r#move.m) {
                    continue;
                }

                let (legal, move_made) = self
                    .board
                    .test_legality_and_maybe_make_move(r#move.m, &mut self.rollback);
                if !legal {
                    if move_made {
                        self.board.unmake_move(&r#move.m, &mut self.rollback);
                    }

                    continue;
                } else {
                    found_legal_move = true;
                }

                move_tree.push(r#move.m.simple_long_algebraic_notation());

                let mut reduction = 0;
                // Late move reduction
                if draft > 2 && searched_moves > 3 {
                    let flags = r#move.m.flags();

                    // Using formula and values from Ethereal according to https://www.chessprogramming.org/Late_Move_Reductions
                    reduction = if flags & MOVE_FLAG_CAPTURE == 0 && flags & MOVE_FLAG_PROMOTION == 0 {
                        (0.7844 + (draft as f32).ln() * (searched_moves as f32).ln() / 2.4696).round() as u8
                    } else {
                        3
                    };

                    if is_pv {
                        reduction -= 1;
                    }

                    if in_check {
                        reduction -= 1;
                    }

                    reduction = reduction.clamp(0, draft - 1)
                }

                let mut result;
                if searched_moves == 0 {
                    result = -self.alpha_beta_recurse(
                        -beta,
                        -alpha,
                        draft - reduction - 1,
                        ply + 1,
                        &mut new_killers,
                        &mut line,
                        eval_tree_file,
                        move_tree,
                        if reduction > 0 { reductions + 1 } else { reductions },
                    );

                    if result > alpha && reduction > 0 {
                        line.clear();
                        result = -self.alpha_beta_recurse(
                            -beta,
                            -alpha,
                            draft - 1,
                            ply + 1,
                            &mut new_killers,
                            &mut line,
                            eval_tree_file,
                            move_tree,
                            reductions,
                        );
                    }
                } else {
                    result = -self.alpha_beta_recurse(
                        -alpha - 1,
                        -alpha,
                        draft - reduction - 1,
                        ply + 1,
                        &mut new_killers,
                        &mut line,
                        eval_tree_file,
                        move_tree,
                        if reduction > 0 { reductions + 1 } else { reductions },
                    );

                    // if result > alpha && reduction > 0 {
                    //     result = -self.alpha_beta_recurse(-alpha - 1, -alpha, draft - 1, ply + 1, &mut new_killers);
                    // }

                    if result > alpha {
                        result = -self.alpha_beta_recurse(
                            -beta,
                            -alpha,
                            draft - 1,
                            ply + 1,
                            &mut new_killers,
                            &mut line,
                            eval_tree_file,
                            move_tree,
                            reductions,
                        );
                    }
                }

                self.board.unmake_move(&r#move.m, &mut self.rollback);
                searched_moves += 1;
                move_tree.pop();

                if result >= beta {
                    self.update_killers_and_history(killers, &r#move.m, ply);

                    let penalty = -(ply as i16) * (ply as i16);
                    for m in searched_quiet_moves {
                        self.update_history(&m, penalty);
                    }

                    self.transposition_table.store_entry(
                        TTEntry::new(self.board.hash, r#move.m, MoveType::FailHigh, result, draft, ply),
                        TableType::Main,
                    );

                    if DEBUG_BOARD_HASH_OF_INTEREST.is_some_and(|h| h == self.board.hash) {
                        debug!(
                            "Board hash of interest had fail high from {}: {} {:04x}",
                            if round == 0 { "tt" } else { "move gen" },
                            r#move.m.pretty_print(Some(self.board)),
                            r#move.m.data
                        );
                    }

                    if let Some(e) = eval_tree_file {
                        writeln!(
                            e,
                            "r/{}/eval_high {} hash {:#018x} {} reductions {}",
                            move_tree.join("/"),
                            result,
                            self.board.hash,
                            if is_pv { "pv" } else { "not_pv" },
                            reductions,
                        )
                        .unwrap();
                    }

                    if is_pv {
                        line.push(r#move.m);
                        *pv = line.clone();
                    }

                    return result;
                }

                if result > best_value {
                    best_value = result;
                    best_move = Some(r#move.m);
                    if result > alpha {
                        alpha = result;
                    }

                    if DEBUG_BOARD_HASH_OF_INTEREST.is_some_and(|h| h == self.board.hash) {
                        debug!(
                            "Board hash of interest got new best move from {}: {} {:04x}",
                            if round == 0 { "tt" } else { "move gen" },
                            r#move.m.pretty_print(Some(self.board)),
                            r#move.m.data
                        );
                    }

                    if is_pv {
                        line.push(r#move.m);
                        *pv = line.clone();
                    }
                }

                if r#move.m.flags() == 0 {
                    searched_quiet_moves.push(r#move.m);
                }
            }

            if round == 0 {
                moves = self.board.generate_pseudo_legal_moves_with_history(&self.history_table);

                if killers[0] != EMPTY_MOVE {
                    let mut unmatched_killers = if killers[1] != EMPTY_MOVE { 2 } else { 1 };

                    for m in moves.iter_mut() {
                        if m.m == killers[0] {
                            m.score = MOVE_SCORE_KILLER_1;

                            if unmatched_killers == 1 {
                                break;
                            } else {
                                unmatched_killers -= 1;
                            }
                        } else if m.m == killers[1] {
                            m.score = MOVE_SCORE_KILLER_2;

                            if unmatched_killers == 1 {
                                break;
                            } else {
                                unmatched_killers -= 1;
                            }
                        }
                    }
                }

                moves.sort_unstable_by_key(|m| Reverse(m.score));
            } else {
                moves = Vec::new();
            }
        }

        // Assuming no bug with move generation...
        if !found_legal_move {
            self.board.white_to_move = !self.board.white_to_move;
            let is_check = self.board.can_capture_opponent_king(false);
            self.board.white_to_move = !self.board.white_to_move;

            if DEBUG_BOARD_HASH_OF_INTEREST.is_some_and(|h| h == self.board.hash) {
                debug!("Board hash of interest generated no moves");
            }

            if is_check {
                let result = self.board.evaluate_checkmate_side_to_move_relative(ply);

                if let Some(e) = eval_tree_file {
                    writeln!(
                        e,
                        "r/{}/eval_mate {} hash {:#018x} {} reductions {}",
                        move_tree.join("/"),
                        result,
                        self.board.hash,
                        if is_pv { "pv" } else { "not_pv" },
                        reductions,
                    )
                    .unwrap();
                }

                if is_pv {
                    pv.clear();
                }

                return result;
            } else {
                if let Some(e) = eval_tree_file {
                    writeln!(
                        e,
                        "r/{}/eval_stalemate 0 hash {:#018x} {} reductions {}",
                        move_tree.join("/"),
                        self.board.hash,
                        if is_pv { "pv" } else { "not_pv" },
                        reductions,
                    )
                    .unwrap();
                }

                if is_pv {
                    pv.clear();
                }

                return 0;
            }
        }

        let move_type = if alpha == best_value {
            MoveType::Best
        } else {
            MoveType::FailLow
        };

        if let Some(e) = eval_tree_file {
            writeln!(
                e,
                "r/{}/eval_inherit{} {} hash {:#018x} {} reductions {}",
                move_tree.join("/"),
                if move_type == MoveType::FailLow { "_low" } else { "" },
                best_value,
                self.board.hash,
                if is_pv { "pv" } else { "not_pv" },
                reductions,
            )
            .unwrap();
        }

        self.transposition_table.store_entry(
            TTEntry::new(self.board.hash, best_move.unwrap(), move_type, best_value, draft, ply),
            TableType::Main,
        );

        best_value
    }

    pub fn quiescense_side_to_move_relative(&mut self, mut alpha: i16, beta: i16) -> i16 {
        self.stats.quiescense_nodes += 1;

        if self.board.is_insufficient_material() {
            return 0;
        }

        let mut moves;
        let tt_entry = self
            .transposition_table
            .get_entry(self.board.hash, TableType::Quiescense);
        if let Some(tt_data) = tt_entry {
            let tt_eval = tt_data.get_eval(0);

            match tt_data.move_type {
                transposition_table::MoveType::FailHigh => {
                    if tt_eval >= beta {
                        return tt_eval;
                    }
                }
                transposition_table::MoveType::Best => {
                    return tt_eval;
                }
                transposition_table::MoveType::FailLow => {
                    if tt_eval < alpha {
                        return tt_eval;
                    }
                }
            }

            moves = Vec::from([ScoredMove {
                m: tt_data.important_move,
                score: 1,
            }]);
        } else {
            moves = Vec::new();
        }

        let stand_pat = self.board.evaluate_side_to_move_relative();

        if stand_pat >= beta {
            return stand_pat;
        }

        if self.board.game_stage > ENDGAME_GAME_STAGE_FOR_QUIESCENSE {
            // avoid underflow
            if alpha >= i16::MIN + 1000 && stand_pat < alpha - 1000 {
                self.stats.quiescense_cut_by_hopeless += 1;
                return alpha;
            }
        }

        if alpha < stand_pat {
            alpha = stand_pat;
        }

        let mut best_value = stand_pat;
        let mut best_move = None;

        // Round 0 is the tt move, round 1 is regular move gen
        for round in 0..2 {
            for r#move in moves {
                if round == 1 && tt_entry.is_some_and(|v| v.important_move == r#move.m) {
                    continue;
                }

                let (legal, move_made) = self
                    .board
                    .test_legality_and_maybe_make_move(r#move.m, &mut self.rollback);
                if !legal {
                    if move_made {
                        self.board.unmake_move(&r#move.m, &mut self.rollback);
                    }

                    continue;
                }

                // Only doing captures right now so not checking halfmove or threefold repetition here
                let result = -self.quiescense_side_to_move_relative(-beta, -alpha);

                self.board.unmake_move(&r#move.m, &mut self.rollback);

                if result >= beta {
                    self.transposition_table.store_entry(
                        TTEntry::new(self.board.hash, r#move.m, MoveType::FailHigh, result, 0, 0),
                        TableType::Quiescense,
                    );

                    return result;
                }

                if best_value < result {
                    best_value = result;
                    best_move = Some(r#move.m);

                    if alpha < result {
                        alpha = result;
                    }
                }
            }

            if round == 0 {
                moves = self.board.generate_pseudo_legal_capture_moves();

                moves.sort_unstable_by_key(|m| Reverse(m.score));
            } else {
                moves = Vec::new();
            }
        }

        if let Some(bm) = best_move {
            let entry_type = if alpha == best_value {
                MoveType::Best
            } else {
                MoveType::FailLow
            };
            self.transposition_table.store_entry(
                TTEntry::new(self.board.hash, bm, entry_type, best_value, 0, 0),
                TableType::Quiescense,
            );
        }

        best_value
    }

    #[inline]
    fn update_killers_and_history(&mut self, killers: &mut [Move; 2], m: &Move, ply_depth: u8) {
        if m.flags() != 0 {
            return;
        }

        self.update_history(m, (ply_depth as i16) * (ply_depth as i16));

        if killers[0] == *m {
            return;
        }

        if killers[1] == *m {
            (killers[0], killers[1]) = (killers[1], killers[0]);
        } else {
            killers[1] = *m;
        }
    }

    #[inline]
    fn update_history(&mut self, m: &Move, bonus: i16) {
        // from https://www.chessprogramming.org/History_Heuristic
        let piece_type = (self.board.get_piece_64(m.from() as usize) & PIECE_MASK) as usize;
        let history_color_value = if self.board.white_to_move { 0 } else { 1 };

        let current_value = &mut self.history_table[history_color_value][piece_type - 1][m.to() as usize];
        let clamped_bonus = (bonus as i32).clamp(-MOVE_SCORE_HISTORY_MAX, MOVE_SCORE_HISTORY_MAX);
        *current_value +=
            (clamped_bonus - ((*current_value as i32) * clamped_bonus.abs() / MOVE_SCORE_HISTORY_MAX)) as i16;
    }
}<|MERGE_RESOLUTION|>--- conflicted
+++ resolved
@@ -317,16 +317,12 @@
                     legal_moves += 1;
                 }
 
-<<<<<<< HEAD
                 move_tree.push(r#move.m.simple_long_algebraic_notation());
 
-=======
->>>>>>> 542eb45f
                 // let bonus = (random::<u16>() % 11) as i16 - 5;
                 let bonus = 0;
                 assert!(bonus > -6);
                 assert!(bonus < 6);
-<<<<<<< HEAD
                 let score = -self.alpha_beta_recurse(
                     -i16::MAX,
                     -alpha,
@@ -339,18 +335,10 @@
                     0,
                 );
                 let result = bonus + score;
-                debug!(
-                    "{}: score {score} bonus {bonus} result {result}",
-                    r#move.m.pretty_print(Some(self.board))
-                );
-=======
-                let score = -self.alpha_beta_recurse(-i16::MAX, -alpha, draft - 1, 1, &mut killers);
-                let result = bonus + score;
                 // debug!(
                 //     "{}: score {score} bonus {bonus} result {result}",
                 //     r#move.m.pretty_print(Some(self.board))
                 // );
->>>>>>> 542eb45f
 
                 self.board.unmake_move(&r#move.m, &mut self.rollback);
                 move_tree.pop();
@@ -431,7 +419,7 @@
             debug!("Board hash of interest found: {:#?}", self.board)
         }
 
-        let is_pv = alpha + 1 == beta;
+        let is_pv = alpha + 1 != beta;
 
         if self.board.halfmove_clock >= 100
             || RepetitionTracker::test_threefold_repetition(self.board)
@@ -477,12 +465,7 @@
         let mut best_value = -i16::MAX;
         let mut best_move = None;
         let mut new_killers = [EMPTY_MOVE, EMPTY_MOVE];
-<<<<<<< HEAD
         let mut line = Vec::new();
-=======
-
-        let is_pv = alpha + 1 != beta;
->>>>>>> 542eb45f
 
         let mut moves;
         let tt_entry = self.transposition_table.get_entry(self.board.hash, TableType::Main);
